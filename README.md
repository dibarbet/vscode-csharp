## C# for Visual Studio Code
<<<<<<< HEAD

C# is the feature-rich, language support for C# in VS Code. This extension is being updated to be powered by a new fully open-source Language Server Protocol (LSP) Host.  To use the LSP-powered version, click on the “Switch to Pre-Release Version” or “Install Pre-Release” button above. To use the OmniSharp-powered version, click “Install Release Version” or continuing using the 1.x version you already have installed.

Welcome to the C# extension for Visual Studio Code! This extension provides the following features inside VS Code:

* Lightweight development tools for [.NET Core](https://dotnet.github.io).
* Great C# editing support, including Syntax Highlighting, IntelliSense, Go to Definition, Find All References, etc.
* Debugging support for .NET Core (CoreCLR). NOTE: Mono debugging is not supported. Desktop CLR debugging has [limited support](https://github.com/OmniSharp/omnisharp-vscode/wiki/Desktop-.NET-Framework).
* Support for project.json and csproj projects on Windows, macOS and Linux.

The C# extension is powered by [OmniSharp](https://github.com/OmniSharp/omnisharp-roslyn).

### Requirements

- [.NET 6 SDK](https://dotnet.microsoft.com/en-us/download/dotnet/6.0) or newer when `omnisharp.useModernNet` is set to `true` (the default value).
- A Full Framework runtime and MSBuild tooling when `omnisharp.useModernNet` is set to `false`.
  - Windows: .NET Framework along with [MSBuild Tools](https://visualstudio.microsoft.com/downloads/#build-tools-for-visual-studio-2022)
  - MacOS/Linux: [Mono with MSBuild](https://www.mono-project.com/download/preview/)

### Get Started Writing C# in VS Code

* [Documentation](https://code.visualstudio.com/docs/languages/csharp)
* [Video Tutorial compiling with .NET Core](https://channel9.msdn.com/Blogs/dotnet/Get-started-VSCode-Csharp-NET-Core-Windows)

## Announcements

### The C# extension no longer ships with an included Mono & MSBuild Tools

.NET Framework builds of OmniSharp no longer ship with Mono or the MSBuild tooling (See announcement [omnisharp-roslyn#2339](https://github.com/OmniSharp/omnisharp-roslyn/issues/2339)). To ensure that the C# extension remains usable out of the box for .NET SDK projects, we have changed the default value of `omnisharp.useModernNet` to `true`.

If you still need Unity or .NET Framework support, you can set `omnisharp.useModernNet` to `false` in your VS Code settings and restart OmniSharp. Please see the [Requirements](https://github.com/OmniSharp/omnisharp-vscode#requirements) section above to ensure necessary tooling is installed.

See issue [#5120](https://github.com/OmniSharp/omnisharp-vscode/issues/5120) for more details.

## What's new in 1.25.9
* Readme updates (PR: [#5705](https://github.com/OmniSharp/omnisharp-vscode/pull/5705))

## What's new in 1.25.8
* Update Razor to 7.0.0-preview.23258.1 (PR: [#5672](https://github.com/OmniSharp/omnisharp-vscode/pull/5672))
  * Fix issue with Razor attribute hover and Go to Definition (PR: [#8653](https://github.com/dotnet/razor/pull/8653))
  * Fix issue with Razor formatting (PR: [#8669](https://github.com/dotnet/razor/pull/8669))
* Combine test compile step into normal compile (PR: [#5666](https://github.com/OmniSharp/omnisharp-vscode/pull/5666))

## What's new in 1.25.7
* Update Razor to 7.0.0-preview.23224.3 (PR: [#5660](https://github.com/OmniSharp/omnisharp-vscode/pull/5660))
  * Fix issue with Razor diagnostics (PR: [#8622](https://github.com/dotnet/razor/pull/8622))

## What's new in 1.25.6
* Update Razor to 7.0.0-preview.23213.4 (PR: [#5655](https://github.com/OmniSharp/omnisharp-vscode/pull/5655))
  * Fix serialization issue with project.razor.json files (PR: [#8489](https://github.com/dotnet/razor/pull/8489))

## What's new in 1.25.5
* Update Razor to 7.0.0-preview.23124.2 (PR: [#5604](https://github.com/OmniSharp/omnisharp-vscode/pull/5604))
  * Fix colorization when nullable operators are present ([#5570](https://github.com/OmniSharp/omnisharp-vscode/pull/5570))
  * Add C#/HTML folding range support ([razor#8309](https://github.com/dotnet/razor/pull/8309))
  * Formatting fixes ([razor#8318](https://github.com/dotnet/razor/pull/8318))
* Update OmniSharp to 1.39.6 (PR: [#5625](https://github.com/OmniSharp/omnisharp-vscode/pull/5625))
  * Use new VS threading version to match with Razor (PR:[#2518](https://github.com/OmniSharp/omnisharp-roslyn/pull/2518))
* Update OmniSharp to 1.39.5 (PR: [#5618](https://github.com/OmniSharp/omnisharp-vscode/pull/5618))
  * Update to Roslyn `4.6.0-3.23153.5` (PR:[#2511](https://github.com/OmniSharp/omnisharp-roslyn/pull/2511))
  * Report to the client if the project being loaded is sdk style (PR:[#2502](https://github.com/OmniSharp/omnisharp-roslyn/pull/2502))
* Automatically trust ASP.NET Core HTTPS development certificate (PR: [#5589](https://github.com/OmniSharp/omnisharp-vscode/pull/5589))
* Improve outline to be less verbose (PR: [#5536](https://github.com/OmniSharp/omnisharp-vscode/pull/5536))
* Update Razor TextMate grammar (PR: [#5570](https://github.com/OmniSharp/omnisharp-vscode/pull/5570))

## What's new in 1.25.4
* Update OmniSharp to 1.39.4 (PR: [#5544](https://github.com/OmniSharp/omnisharp-vscode/pull/5544))
  * Disable snippets in sync completion (PR: [#2497](https://github.com/OmniSharp/omnisharp-roslyn/pull/2497))

## What's new in 1.25.3
* Update Razor to 7.0.0-preview.23067.5 (PR: [#5543](https://github.com/OmniSharp/omnisharp-vscode/pull/5543))
  * Enables support for arm64
  * Adds document color and color presentation features
* Update Roslyn to 4.5.0-2.22527.10 (PR: [#2486](https://github.com/OmniSharp/omnisharp-roslyn/pull/2486))
* Update dotnet-script dependencies to 1.4.0 (PR: [#2477](https://github.com/OmniSharp/omnisharp-roslyn/pull/2477))
* Register the LanguageServerLogger only once (PR: [#2473](https://github.com/OmniSharp/omnisharp-roslyn/pull/2473))
* Fix extension not finding mono. ([#5454](https://github.com/OmniSharp/omnisharp-vscode/issues/5454), PR: [#5484](https://github.com/OmniSharp/omnisharp-vscode/pull/5484))
* Update debugger to 1.25.3. ([#5460](https://github.com/OmniSharp/omnisharp-vscode/issues/5460), PR: [#5489](https://github.com/OmniSharp/omnisharp-vscode/pull/5489))
* Fix missing fix all commands. ([#5474](https://github.com/OmniSharp/omnisharp-vscode/issues/5474), PR: [#5475](https://github.com/OmniSharp/omnisharp-vscode/pull/5475))
* Fix failure to parse sdk version and sdk path. ([#2412](https://github.com/OmniSharp/omnisharp-vscode/issues/2412), PR: [#5459](https://github.com/OmniSharp/omnisharp-vscode/pull/5459))
* Handle custom OmniSharp launch paths. ([#5449](https://github.com/OmniSharp/omnisharp-vscode/issues/5449), PR: [#5456](https://github.com/OmniSharp/omnisharp-vscode/pull/5456))

## What's new in 1.25.2
* Fix the MSBuild version check on Unix and Linux platforms. ([#5443](https://github.com/OmniSharp/omnisharp-vscode/issues/5443), PR: [#5444](https://github.com/OmniSharp/omnisharp-vscode/pull/5444))

### Emmet support in Razor files

To enable emmet support, add the following to your settings.json:

```json
"emmet.includeLanguages": {
    "aspnetcorerazor": "html"
}
```

### Supported Operating Systems for Debugging

Currently, the C# debugger officially supports the following operating systems:

* X64 operating systems:
    * Windows 7 SP1 and newer
    * macOS 10.12 (Sierra) and newer
    * Linux: see [.NET Core documentation](https://github.com/dotnet/core/blob/master/release-notes/2.2/2.2-supported-os.md#linux) for the list of supported distributions. Note that other Linux distributions will likely work as well as long as they include glibc and OpenSSL.
* ARM operating systems:
    * Linux is supported as a remote debugging target

### Found a Bug?

To file a new issue to include all the related config information directly from vscode by entering the command pallette with <kbd>Ctrl</kbd>+<kbd>Shift</kbd>+<kbd>P</kbd>
(<kbd>Cmd</kbd>+<kbd>Shift</kbd>+<kbd>P</kbd> on macOS) and running `CSharp: Report an issue` command. This will open a browser window with all the necessary information related to the installed extensions, dotnet version, mono version, etc. Enter all the remaining information and hit submit. More information can be found on the [wiki](https://github.com/OmniSharp/omnisharp-vscode/wiki/Reporting-Issues).

Alternatively you could visit https://github.com/OmniSharp/omnisharp-vscode/issues and file a new one.

### Development

First install:

* Node.js (8.11.1 or later)
* Npm (5.6.0 or later)

To **run and develop** do the following:

* Run `npm ci`
* Run `npm run compile`
* Open in Visual Studio Code (`code .`)
* _Optional:_ run `npm run watch`, make code changes
* Press <kbd>F5</kbd> to debug

To **test** do the following: `npm run test` or <kbd>F5</kbd> in VS Code with the "Launch Tests" debug configuration.
=======
C# is the feature-rich, language support for C# and is shipped as part of [C# Dev Kit](csdevkitextension). This version of the extension is currently in pre-release and available for you to use today.

C# is an extension that contributes to the [C# Dev Kit extension](csdevkitextension) for Visual Studio Code to provide performant and reliable language support. Under the hood, this extension is powered by a Language Server Protocol (LSP) Tools Host which integrates with open source components like [Roslyn](https://github.com/dotnet/roslyn)  and [Razor](https://github.com/dotnet/razor) to provide rich type information and a faster, more reliable C# experience.

## Recommended Install
While it is possible to use the C# extension as a standalone extension, we highly recommend using [C# Dev Kit](csdevkitextension).

1. Installing [C# Dev Kit](csdevkitextension) will automatically install this extension as a required dependency
2. Open a folder/workspace that contains a C# project (.csproj) and a C# solution (.sln) and the extension will activate.

Note: If working on a solution that requires versions prior to .NET 6, install a Full Framework runtime and MSBuild tooling.
  * Set omnisharp.useModernNet to false and if you are on the pre-release verion, set dotnet.server.useOmnisharp to true
  * Windows: .NET Framework along with MSBuild Tools 
  * MacOS/Linux: Mono with MSBuild 

## Features
  * Refactoring
  * Code Navigation (GTD, FAR)
  * Code Completions
  * Roslyn powered semantic awareness

## How to use OmniSharp?
If you don’t want to take advantage of the great Language Server features, you can revert back to using OmniSharp in the pre-release extension by going to the Extension settings and setting `dotnet.server.useOmnisharp` to true. This will require that you restart VS Code to take effect. You can also switch back to the Switch to Release Version to revert back to the C# extension powered by OmniSharp.


## Found a Bug?
To file a new issue to include all the related config information directly from vscode by entering the command pallette with Ctrl+Shift+P (Cmd+Shift+P on macOS) and running CSharp: Report an issue command. This will open a browser window with all the necessary information related to the installed extensions, dotnet version, mono version, etc. Enter all the remaining information and hit submit. 
Alternatively you could visit https://github.com/dotnet/vscode-csharp/issues  and file a new one.


## Contributing
>>>>>>> 62f32ab0

### License

Copyright © .NET Foundation, and contributors.

The Microsoft C# extension is subject to [these license terms](RuntimeLicenses/license.txt).
The source code to this extension is available on [https://github.com/dotnet/vscode-csharp](https://github.com/dotnet/vscode-csharp) and licensed under the [MIT license](LICENSE.txt).

### Code of Conduct

This project has adopted the code of conduct defined by the [Contributor Covenant](http://contributor-covenant.org/)
to clarify expected behavior in our community.
For more information see the [.NET Foundation Code of Conduct](http://www.dotnetfoundation.org/code-of-conduct).

### Contribution License Agreement

By signing the [CLA](https://cla.dotnetfoundation.org/), the community is free to use your contribution to [.NET Foundation](http://www.dotnetfoundation.org) projects.

### .NET Foundation

This project is supported by the [.NET Foundation](http://www.dotnetfoundation.org).

## Feedback

<!-- 
[FAQs]
Check out the FAQs before filing a question. 
-->

[Provide feedback](https://github.com/dotnet/vscode-csharp/issues)
File questions, issues, or feature requests for the extension.

[Known issues](https://github.com/dotnet/vscode-csharp/issues)
If someone has already filed an issue that encompasses your feedback, please leave a 👍 or 👎 reaction on the issue to upvote or downvote it to help us prioritize the issue.

[Quick survey](https://www.research.net/r/8KGJ9V8?o=[o_value]&v=[v_value]&m=[m_value])
Let us know what you think of the extension by taking the quick survey.


[csdevkitextension]: https://marketplace.visualstudio.com/items?itemName=ms-dotnettools.csdevkit<|MERGE_RESOLUTION|>--- conflicted
+++ resolved
@@ -1,135 +1,4 @@
 ## C# for Visual Studio Code
-<<<<<<< HEAD
-
-C# is the feature-rich, language support for C# in VS Code. This extension is being updated to be powered by a new fully open-source Language Server Protocol (LSP) Host.  To use the LSP-powered version, click on the “Switch to Pre-Release Version” or “Install Pre-Release” button above. To use the OmniSharp-powered version, click “Install Release Version” or continuing using the 1.x version you already have installed.
-
-Welcome to the C# extension for Visual Studio Code! This extension provides the following features inside VS Code:
-
-* Lightweight development tools for [.NET Core](https://dotnet.github.io).
-* Great C# editing support, including Syntax Highlighting, IntelliSense, Go to Definition, Find All References, etc.
-* Debugging support for .NET Core (CoreCLR). NOTE: Mono debugging is not supported. Desktop CLR debugging has [limited support](https://github.com/OmniSharp/omnisharp-vscode/wiki/Desktop-.NET-Framework).
-* Support for project.json and csproj projects on Windows, macOS and Linux.
-
-The C# extension is powered by [OmniSharp](https://github.com/OmniSharp/omnisharp-roslyn).
-
-### Requirements
-
-- [.NET 6 SDK](https://dotnet.microsoft.com/en-us/download/dotnet/6.0) or newer when `omnisharp.useModernNet` is set to `true` (the default value).
-- A Full Framework runtime and MSBuild tooling when `omnisharp.useModernNet` is set to `false`.
-  - Windows: .NET Framework along with [MSBuild Tools](https://visualstudio.microsoft.com/downloads/#build-tools-for-visual-studio-2022)
-  - MacOS/Linux: [Mono with MSBuild](https://www.mono-project.com/download/preview/)
-
-### Get Started Writing C# in VS Code
-
-* [Documentation](https://code.visualstudio.com/docs/languages/csharp)
-* [Video Tutorial compiling with .NET Core](https://channel9.msdn.com/Blogs/dotnet/Get-started-VSCode-Csharp-NET-Core-Windows)
-
-## Announcements
-
-### The C# extension no longer ships with an included Mono & MSBuild Tools
-
-.NET Framework builds of OmniSharp no longer ship with Mono or the MSBuild tooling (See announcement [omnisharp-roslyn#2339](https://github.com/OmniSharp/omnisharp-roslyn/issues/2339)). To ensure that the C# extension remains usable out of the box for .NET SDK projects, we have changed the default value of `omnisharp.useModernNet` to `true`.
-
-If you still need Unity or .NET Framework support, you can set `omnisharp.useModernNet` to `false` in your VS Code settings and restart OmniSharp. Please see the [Requirements](https://github.com/OmniSharp/omnisharp-vscode#requirements) section above to ensure necessary tooling is installed.
-
-See issue [#5120](https://github.com/OmniSharp/omnisharp-vscode/issues/5120) for more details.
-
-## What's new in 1.25.9
-* Readme updates (PR: [#5705](https://github.com/OmniSharp/omnisharp-vscode/pull/5705))
-
-## What's new in 1.25.8
-* Update Razor to 7.0.0-preview.23258.1 (PR: [#5672](https://github.com/OmniSharp/omnisharp-vscode/pull/5672))
-  * Fix issue with Razor attribute hover and Go to Definition (PR: [#8653](https://github.com/dotnet/razor/pull/8653))
-  * Fix issue with Razor formatting (PR: [#8669](https://github.com/dotnet/razor/pull/8669))
-* Combine test compile step into normal compile (PR: [#5666](https://github.com/OmniSharp/omnisharp-vscode/pull/5666))
-
-## What's new in 1.25.7
-* Update Razor to 7.0.0-preview.23224.3 (PR: [#5660](https://github.com/OmniSharp/omnisharp-vscode/pull/5660))
-  * Fix issue with Razor diagnostics (PR: [#8622](https://github.com/dotnet/razor/pull/8622))
-
-## What's new in 1.25.6
-* Update Razor to 7.0.0-preview.23213.4 (PR: [#5655](https://github.com/OmniSharp/omnisharp-vscode/pull/5655))
-  * Fix serialization issue with project.razor.json files (PR: [#8489](https://github.com/dotnet/razor/pull/8489))
-
-## What's new in 1.25.5
-* Update Razor to 7.0.0-preview.23124.2 (PR: [#5604](https://github.com/OmniSharp/omnisharp-vscode/pull/5604))
-  * Fix colorization when nullable operators are present ([#5570](https://github.com/OmniSharp/omnisharp-vscode/pull/5570))
-  * Add C#/HTML folding range support ([razor#8309](https://github.com/dotnet/razor/pull/8309))
-  * Formatting fixes ([razor#8318](https://github.com/dotnet/razor/pull/8318))
-* Update OmniSharp to 1.39.6 (PR: [#5625](https://github.com/OmniSharp/omnisharp-vscode/pull/5625))
-  * Use new VS threading version to match with Razor (PR:[#2518](https://github.com/OmniSharp/omnisharp-roslyn/pull/2518))
-* Update OmniSharp to 1.39.5 (PR: [#5618](https://github.com/OmniSharp/omnisharp-vscode/pull/5618))
-  * Update to Roslyn `4.6.0-3.23153.5` (PR:[#2511](https://github.com/OmniSharp/omnisharp-roslyn/pull/2511))
-  * Report to the client if the project being loaded is sdk style (PR:[#2502](https://github.com/OmniSharp/omnisharp-roslyn/pull/2502))
-* Automatically trust ASP.NET Core HTTPS development certificate (PR: [#5589](https://github.com/OmniSharp/omnisharp-vscode/pull/5589))
-* Improve outline to be less verbose (PR: [#5536](https://github.com/OmniSharp/omnisharp-vscode/pull/5536))
-* Update Razor TextMate grammar (PR: [#5570](https://github.com/OmniSharp/omnisharp-vscode/pull/5570))
-
-## What's new in 1.25.4
-* Update OmniSharp to 1.39.4 (PR: [#5544](https://github.com/OmniSharp/omnisharp-vscode/pull/5544))
-  * Disable snippets in sync completion (PR: [#2497](https://github.com/OmniSharp/omnisharp-roslyn/pull/2497))
-
-## What's new in 1.25.3
-* Update Razor to 7.0.0-preview.23067.5 (PR: [#5543](https://github.com/OmniSharp/omnisharp-vscode/pull/5543))
-  * Enables support for arm64
-  * Adds document color and color presentation features
-* Update Roslyn to 4.5.0-2.22527.10 (PR: [#2486](https://github.com/OmniSharp/omnisharp-roslyn/pull/2486))
-* Update dotnet-script dependencies to 1.4.0 (PR: [#2477](https://github.com/OmniSharp/omnisharp-roslyn/pull/2477))
-* Register the LanguageServerLogger only once (PR: [#2473](https://github.com/OmniSharp/omnisharp-roslyn/pull/2473))
-* Fix extension not finding mono. ([#5454](https://github.com/OmniSharp/omnisharp-vscode/issues/5454), PR: [#5484](https://github.com/OmniSharp/omnisharp-vscode/pull/5484))
-* Update debugger to 1.25.3. ([#5460](https://github.com/OmniSharp/omnisharp-vscode/issues/5460), PR: [#5489](https://github.com/OmniSharp/omnisharp-vscode/pull/5489))
-* Fix missing fix all commands. ([#5474](https://github.com/OmniSharp/omnisharp-vscode/issues/5474), PR: [#5475](https://github.com/OmniSharp/omnisharp-vscode/pull/5475))
-* Fix failure to parse sdk version and sdk path. ([#2412](https://github.com/OmniSharp/omnisharp-vscode/issues/2412), PR: [#5459](https://github.com/OmniSharp/omnisharp-vscode/pull/5459))
-* Handle custom OmniSharp launch paths. ([#5449](https://github.com/OmniSharp/omnisharp-vscode/issues/5449), PR: [#5456](https://github.com/OmniSharp/omnisharp-vscode/pull/5456))
-
-## What's new in 1.25.2
-* Fix the MSBuild version check on Unix and Linux platforms. ([#5443](https://github.com/OmniSharp/omnisharp-vscode/issues/5443), PR: [#5444](https://github.com/OmniSharp/omnisharp-vscode/pull/5444))
-
-### Emmet support in Razor files
-
-To enable emmet support, add the following to your settings.json:
-
-```json
-"emmet.includeLanguages": {
-    "aspnetcorerazor": "html"
-}
-```
-
-### Supported Operating Systems for Debugging
-
-Currently, the C# debugger officially supports the following operating systems:
-
-* X64 operating systems:
-    * Windows 7 SP1 and newer
-    * macOS 10.12 (Sierra) and newer
-    * Linux: see [.NET Core documentation](https://github.com/dotnet/core/blob/master/release-notes/2.2/2.2-supported-os.md#linux) for the list of supported distributions. Note that other Linux distributions will likely work as well as long as they include glibc and OpenSSL.
-* ARM operating systems:
-    * Linux is supported as a remote debugging target
-
-### Found a Bug?
-
-To file a new issue to include all the related config information directly from vscode by entering the command pallette with <kbd>Ctrl</kbd>+<kbd>Shift</kbd>+<kbd>P</kbd>
-(<kbd>Cmd</kbd>+<kbd>Shift</kbd>+<kbd>P</kbd> on macOS) and running `CSharp: Report an issue` command. This will open a browser window with all the necessary information related to the installed extensions, dotnet version, mono version, etc. Enter all the remaining information and hit submit. More information can be found on the [wiki](https://github.com/OmniSharp/omnisharp-vscode/wiki/Reporting-Issues).
-
-Alternatively you could visit https://github.com/OmniSharp/omnisharp-vscode/issues and file a new one.
-
-### Development
-
-First install:
-
-* Node.js (8.11.1 or later)
-* Npm (5.6.0 or later)
-
-To **run and develop** do the following:
-
-* Run `npm ci`
-* Run `npm run compile`
-* Open in Visual Studio Code (`code .`)
-* _Optional:_ run `npm run watch`, make code changes
-* Press <kbd>F5</kbd> to debug
-
-To **test** do the following: `npm run test` or <kbd>F5</kbd> in VS Code with the "Launch Tests" debug configuration.
-=======
 C# is the feature-rich, language support for C# and is shipped as part of [C# Dev Kit](csdevkitextension). This version of the extension is currently in pre-release and available for you to use today.
 
 C# is an extension that contributes to the [C# Dev Kit extension](csdevkitextension) for Visual Studio Code to provide performant and reliable language support. Under the hood, this extension is powered by a Language Server Protocol (LSP) Tools Host which integrates with open source components like [Roslyn](https://github.com/dotnet/roslyn)  and [Razor](https://github.com/dotnet/razor) to provide rich type information and a faster, more reliable C# experience.
@@ -161,7 +30,6 @@
 
 
 ## Contributing
->>>>>>> 62f32ab0
 
 ### License
 
