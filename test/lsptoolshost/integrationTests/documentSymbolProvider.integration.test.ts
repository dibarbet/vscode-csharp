/*---------------------------------------------------------------------------------------------
 *  Copyright (c) Microsoft Corporation. All rights reserved.
 *  Licensed under the MIT License. See License.txt in the project root for license information.
 *--------------------------------------------------------------------------------------------*/

import { expect, test, beforeAll, afterAll, describe, afterEach, beforeEach } from '@jest/globals';
import * as vscode from 'vscode';
import * as path from 'path';
import testAssetWorkspace from './testAssets/testAssetWorkspace';
import { activateCSharpExtension, closeAllEditorsAsync, openFileInWorkspaceAsync } from './integrationHelpers';

describe(`Document Symbol Tests`, () => {
    let fileUri: vscode.Uri;

    beforeAll(async () => {
        await activateCSharpExtension();
    });

    beforeEach(async () => {
        const relativePath = path.join('src', 'app', 'documentSymbols.cs');
        fileUri = await openFileInWorkspaceAsync(relativePath);
    });

    afterAll(async () => {
        await testAssetWorkspace.cleanupWorkspace();
    });

    afterEach(async () => {
        await closeAllEditorsAsync();
    });

    test('Returns all elements', async () => {
        const symbols = await GetDocumentSymbols(fileUri);

        expect(symbols).toHaveLength(5);

        // Class C
        expect(symbols[0].name).toBe('C');
        expect(symbols[0].detail).toBe('Test.C');
        expect(symbols[0].kind).toBe(vscode.SymbolKind.Class);
        // The range is the entire class, but the selection range is the class name
        expect(symbols[0].range).toStrictEqual(new vscode.Range(new vscode.Position(4, 4), new vscode.Position(37, 5)));
        expect(symbols[0].selectionRange).toStrictEqual(
            new vscode.Range(new vscode.Position(4, 10), new vscode.Position(4, 11))
        );
        expect(symbols[0].children).toHaveLength(20);

        // Field _f
        expect(symbols[0].children[0].name).toBe('_f');
        expect(symbols[0].children[0].kind).toBe(vscode.SymbolKind.Field);

        // Finalize
        expect(symbols[0].children[3].name).toBe('~C');
        expect(symbols[0].children[3].kind).toBe(vscode.SymbolKind.Method);

        // Ctor
        expect(symbols[0].children[4].name).toBe('C');
        expect(symbols[0].children[4].kind).toBe(vscode.SymbolKind.Method);

        // EventHandler E1
        expect(symbols[0].children[5].name).toBe('E1');
        expect(symbols[0].children[5].kind).toBe(vscode.SymbolKind.Event);

        // explicit operator int(C c1)
        expect(symbols[0].children[11].name).toBe('explicit operator Int32');
        expect(symbols[0].children[11].detail).toBe('explicit operator int(C c1)');
        expect(symbols[0].children[11].kind).toBe(vscode.SymbolKind.Operator);

        // implicit operator int(C c1)
        expect(symbols[0].children[12].name).toBe('implicit operator C');
<<<<<<< HEAD
        expect(symbols[0].children[12].detail).toBe('implicit operator C(int i)');
        expect(symbols[0].children[12].kind).toBe(vscode.SymbolKind.Operator);

        // implicit operator int(C c1)
        expect(symbols[0].children[12].name).toBe('implicit operator C');
=======
>>>>>>> ebc8daa3
        expect(symbols[0].children[12].detail).toBe('implicit operator C(int i)');
        expect(symbols[0].children[12].kind).toBe(vscode.SymbolKind.Operator);

        // Method M1
        expect(symbols[0].children[13].name).toBe('M1');
        expect(symbols[0].children[13].detail).toBe('M1(int i, string s, params object[] args)');
        expect(symbols[0].children[13].kind).toBe(vscode.SymbolKind.Method);

        // operator !=
        expect(symbols[0].children[14].name).toBe('operator !=');
        expect(symbols[0].children[14].detail).toBe('operator !=(C c1, int i)');
        expect(symbols[0].children[14].kind).toBe(vscode.SymbolKind.Operator);

        // Property P1
        expect(symbols[0].children[16].name).toBe('P1');
        expect(symbols[0].children[16].kind).toBe(vscode.SymbolKind.Property);

        // Struct S
        expect(symbols[1].name).toBe('S');
        expect(symbols[1].detail).toBe('Test.S');
        expect(symbols[1].kind).toBe(vscode.SymbolKind.Struct);

        // Interface I
        expect(symbols[2].name).toBe('I');
        expect(symbols[2].detail).toBe('Test.I');
        expect(symbols[2].kind).toBe(vscode.SymbolKind.Interface);

        // Delegate D
        expect(symbols[3].name).toBe('D');
        expect(symbols[3].detail).toBe('Test.D');
        expect(symbols[3].kind).toBe(vscode.SymbolKind.Method);

        // Enum E
        expect(symbols[4].name).toBe('E');
        expect(symbols[4].detail).toBe('Test.E');
        expect(symbols[4].kind).toBe(vscode.SymbolKind.Enum);
    });
});

async function GetDocumentSymbols(fileUri: vscode.Uri) {
    return <vscode.DocumentSymbol[]>(
        await vscode.commands.executeCommand('vscode.executeDocumentSymbolProvider', fileUri)
    );
}<|MERGE_RESOLUTION|>--- conflicted
+++ resolved
@@ -68,14 +68,6 @@
 
         // implicit operator int(C c1)
         expect(symbols[0].children[12].name).toBe('implicit operator C');
-<<<<<<< HEAD
-        expect(symbols[0].children[12].detail).toBe('implicit operator C(int i)');
-        expect(symbols[0].children[12].kind).toBe(vscode.SymbolKind.Operator);
-
-        // implicit operator int(C c1)
-        expect(symbols[0].children[12].name).toBe('implicit operator C');
-=======
->>>>>>> ebc8daa3
         expect(symbols[0].children[12].detail).toBe('implicit operator C(int i)');
         expect(symbols[0].children[12].kind).toBe(vscode.SymbolKind.Operator);
 
