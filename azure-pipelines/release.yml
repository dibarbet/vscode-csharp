--- conflicted
+++ resolved
@@ -22,26 +22,6 @@
 # This is expected to provide VisualStudioMarketplacePAT to the release (https://code.visualstudio.com/api/working-with-extensions/publishing-extension#get-a-personal-access-token)
 - group: vscode-csharp release secrets
 
-<<<<<<< HEAD
-stages:
-- stage: 'PublishStage'
-  displayName: 'Publish artifacts to marketplace stage'
-  jobs:
-  - job: PublishToMarketplace
-    pool:
-      vmImage: ubuntu-latest
-    steps:
-    - download: releaseCI
-    - pwsh: |
-        npm install --global vsce
-      displayName: 'Install vsce'
-    - pwsh: |
-        # Our build pipeline would generated build based on attempt number. Publishing the latest attempt.
-        $allArtifacts = Get-ChildItem -Path "VSIXs - Attempt*" | Sort-Object -Descending
-        if ($allArtifacts.Length -eq 0) {
-          throw "No Artifacts is downloaded."
-        }
-=======
 jobs:
 - job: PublishToMarketplace
   pool:
@@ -65,24 +45,10 @@
       if ($allArtifacts.Length -eq 0) {
         throw "No Artifacts is downloaded."
       }
->>>>>>> 898249f9
 
         $publishArtifacts = $allArtifacts[0]
         Write-Host "All artifacts: $($allArtifacts). Publishing $($publishArtifacts)."
 
-<<<<<<< HEAD
-        $additionalPublishArgs = , "publish"
-        # Artifacts are published to either pre-release or release based on the build branch, https://code.visualstudio.com/api/working-with-extensions/publishing-extension#prerelease-extensions
-        If ("${{ parameters.branch }}" -eq "prerelease") {
-          $additionalPublishArgs += "--pre-release"
-          Write-Host "Publish to pre-release channel."
-        } ElseIf ("${{ parameters.branch }}" -eq "release") {
-          Write-Host "Publish to release channel."
-        } Else {
-          throw "Unexpected branch name: ${{ parameters.branch }}."
-        }
-        $additionalPublishArgs += '--packagePath'
-=======
       $additionalPublishArgs = , "publish"
       # Artifacts are published to either pre-release or release based on the build branch, https://code.visualstudio.com/api/working-with-extensions/publishing-extension#prerelease-extensions
       If ("$(resources.pipeline.officialBuildCI.sourceBranch)" -eq "refs/heads/main") {
@@ -94,7 +60,6 @@
         throw "Unexpected branch name: $(resources.pipeline.officialBuildCI.sourceBranch)."
       }
       $additionalPublishArgs += '--packagePath'
->>>>>>> 898249f9
 
         $platforms = "arm64", "x64", "ia32"
         $allVsixs = Get-ChildItem $publishArtifacts *.vsix
