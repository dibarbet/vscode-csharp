--- conflicted
+++ resolved
@@ -14,13 +14,10 @@
 import { isVirtualCSharpDocument } from './virtualDocumentTracker';
 import { TextDocument } from '../vscodeAdapter';
 import OptionProvider from '../observers/OptionProvider';
-<<<<<<< HEAD
 import { Subject, Subscription } from 'rxjs';
 import { throttleTime } from 'rxjs/operators';
 import { DiagnosticStatus } from '../omnisharp/protocol';
-=======
 import { LanguageMiddlewareFeature } from '../omnisharp/LanguageMiddlewareFeature';
->>>>>>> a894a89e
 
 export class Advisor {
 
