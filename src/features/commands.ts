/*---------------------------------------------------------------------------------------------
 *  Copyright (c) Microsoft Corporation. All rights reserved.
 *  Licensed under the MIT License. See License.txt in the project root for license information.
 *--------------------------------------------------------------------------------------------*/

import { OmniSharpServer } from '../omnisharp/server';
import * as serverUtils from '../omnisharp/utils';
import { findLaunchTargets } from '../omnisharp/launcher';
import { LaunchTarget } from '../shared/launchTarget';
import * as cp from 'child_process';
import * as fs from 'fs';
import * as path from 'path';
import * as protocol from '../omnisharp/protocol';
import * as vscode from 'vscode';
import { generateAssets } from '../shared/assets';
import {
    ShowOmniSharpChannel,
    CommandDotNetRestoreStart,
    CommandDotNetRestoreProgress,
    CommandDotNetRestoreSucceeded,
    CommandDotNetRestoreFailed,
} from '../omnisharp/loggingEvents';
import { EventStream } from '../eventStream';
import { PlatformInformation } from '../shared/platform';
import CompositeDisposable from '../compositeDisposable';
import reportIssue from '../shared/reportIssue';
import { IHostExecutableResolver } from '../shared/constants/IHostExecutableResolver';
import { getDotnetInfo } from '../shared/utils/getDotnetInfo';
import { getDecompilationAuthorization, resetDecompilationAuthorization } from '../omnisharp/decompilationPrompt';
import { IWorkspaceDebugInformationProvider } from '../shared/IWorkspaceDebugInformationProvider';

export default function registerCommands(
    context: vscode.ExtensionContext,
    server: OmniSharpServer,
    platformInfo: PlatformInformation,
    eventStream: EventStream,
    monoResolver: IHostExecutableResolver,
    dotnetResolver: IHostExecutableResolver,
    workspaceInformationProvider: IWorkspaceDebugInformationProvider
): CompositeDisposable {
    const disposable = new CompositeDisposable();
    disposable.add(vscode.commands.registerCommand('o.restart', async () => restartOmniSharp(context, server)));
    disposable.add(vscode.commands.registerCommand('o.pickProjectAndStart', async () => pickProjectAndStart(server)));
    disposable.add(vscode.commands.registerCommand('o.showOutput', () => eventStream.post(new ShowOmniSharpChannel())));

    disposable.add(
        vscode.commands.registerCommand('dotnet.restore.project', async () =>
            pickProjectAndDotnetRestore(server, eventStream)
        )
    );
    disposable.add(
        vscode.commands.registerCommand('dotnet.restore.all', async () => dotnetRestoreAllProjects(server, eventStream))
    );

    disposable.add(
        vscode.commands.registerCommand('o.reanalyze.allProjects', async () => reAnalyzeAllProjects(server))
    );
    disposable.add(
        vscode.commands.registerCommand('o.reanalyze.currentProject', async () => reAnalyzeCurrentProject(server))
    );

    // Register command for generating tasks.json and launch.json assets.
    disposable.add(
        vscode.commands.registerCommand('dotnet.generateAssets', async (selectedIndex) =>
            generateAssets(workspaceInformationProvider, selectedIndex)
        )
    );

    disposable.add(
        vscode.commands.registerCommand('csharp.reportIssue', async () =>
            reportIssue(
                context.extension.packageJSON.version,
                getDotnetInfo,
                platformInfo.isValidPlatformForMono(),
                dotnetResolver,
                monoResolver
            )
        )
    );

    disposable.add(
        vscode.commands.registerCommand('csharp.showDecompilationTerms', async () =>
            showDecompilationTerms(context, server)
        )
    );

    return new CompositeDisposable(disposable);
}

async function showDecompilationTerms(context: vscode.ExtensionContext, server: OmniSharpServer) {
    // Reset the decompilation authorization so the user will be prompted on restart.
    resetDecompilationAuthorization(context);

    await restartOmniSharp(context, server);
}

async function restartOmniSharp(context: vscode.ExtensionContext, server: OmniSharpServer) {
    // Update decompilation authorization.
    server.decompilationAuthorized = await getDecompilationAuthorization(context);

    if (server.isRunning()) {
        server.restart();
    } else {
        server.autoStart('');
    }
}

async function pickProjectAndStart(server: OmniSharpServer): Promise<void> {
    return findLaunchTargets().then(async (targets) => {
        const currentPath = server.getSolutionPathOrFolder();
        if (currentPath) {
            for (const target of targets) {
                if (target.target === currentPath) {
                    target.label = `\u2713 ${target.label}`;
                }
            }
        }

        return showProjectSelector(server, targets);
    });
}

export async function showProjectSelector(server: OmniSharpServer, targets: LaunchTarget[]): Promise<void> {
    const launchTarget = await vscode.window.showQuickPick(targets, {
        matchOnDescription: true,
        placeHolder: `Select 1 of ${targets.length} projects`,
    });

    if (launchTarget !== undefined) {
        return server.restart(launchTarget);
    }
}

interface Command {
    label: string;
    description: string;
    execute(): Thenable<void>;
}

function projectsToCommands(projects: protocol.ProjectDescriptor[], eventStream: EventStream): Promise<Command>[] {
    return projects.map(async (project) => {
        let projectDirectory = project.Directory;

        return new Promise<Command>((resolve, reject) => {
            fs.lstat(projectDirectory, (err, stats) => {
                if (err) {
                    return reject(err);
                }

                if (stats.isFile()) {
                    projectDirectory = path.dirname(projectDirectory);
                }

                resolve({
                    label: `dotnet restore - (${project.Name || path.basename(project.Directory)})`,
                    description: projectDirectory,
                    async execute() {
                        return dotnetRestore(projectDirectory, eventStream, project.Name);
                    },
                });
            });
        });
    });
}

async function pickProjectAndDotnetRestore(server: OmniSharpServer, eventStream: EventStream): Promise<void> {
    const descriptors = await getProjectDescriptors(server);
    eventStream.post(new CommandDotNetRestoreStart());
    const commands = await Promise.all(projectsToCommands(descriptors, eventStream));
    const command = await vscode.window.showQuickPick(commands);
    if (command) {
        return command.execute();
    }
}

async function reAnalyzeAllProjects(server: OmniSharpServer): Promise<void> {
    await serverUtils.reAnalyze(server, {});
}

async function reAnalyzeCurrentProject(server: OmniSharpServer): Promise<void> {
    const activeTextEditor = vscode.window.activeTextEditor;
    if (activeTextEditor === undefined) {
        return;
    }

    await serverUtils.reAnalyze(server, {
        FileName: activeTextEditor.document.uri.fsPath,
    });
}

async function dotnetRestoreAllProjects(server: OmniSharpServer, eventStream: EventStream): Promise<void> {
    const descriptors = await getProjectDescriptors(server);
    eventStream.post(new CommandDotNetRestoreStart());
    for (const descriptor of descriptors) {
        await dotnetRestore(descriptor.Directory, eventStream, descriptor.Name);
    }
}

async function getProjectDescriptors(server: OmniSharpServer): Promise<protocol.ProjectDescriptor[]> {
    if (!server.isRunning()) {
<<<<<<< HEAD
        return Promise.reject(new Error('OmniSharp server is not running.'));
=======
        throw new Error('OmniSharp server is not running.');
>>>>>>> 765b1dbf
    }

    const info = await serverUtils.requestWorkspaceInformation(server);
    const descriptors = protocol.getDotNetCoreProjectDescriptors(info);
    if (descriptors.length === 0) {
<<<<<<< HEAD
        return Promise.reject(new Error('No .NET Core projects found'));
=======
        throw new Error('No .NET Core projects found');
>>>>>>> 765b1dbf
    }

    return descriptors;
}

export async function dotnetRestore(cwd: string, eventStream: EventStream, filePath?: string): Promise<void> {
    return new Promise<void>((resolve, reject) => {
        const cmd = 'dotnet';
        const args = ['restore'];

        if (filePath) {
            args.push(filePath);
        }

        const dotnet = cp.spawn(cmd, args, { cwd: cwd, env: process.env });

        function handleData(stream: NodeJS.ReadableStream) {
            stream.on('data', (chunk) => {
                eventStream.post(new CommandDotNetRestoreProgress(chunk.toString()));
            });

            stream.on('err', (err) => {
                eventStream.post(new CommandDotNetRestoreProgress(`ERROR: ${err}`));
            });
        }

        handleData(dotnet.stdout);
        handleData(dotnet.stderr);

        dotnet.on('close', (code) => {
            eventStream.post(new CommandDotNetRestoreSucceeded(`Done: ${code}.`));
            resolve();
        });

        dotnet.on('error', (err) => {
            eventStream.post(new CommandDotNetRestoreFailed(`ERROR: ${err}`));
            reject(err);
        });
    });
}<|MERGE_RESOLUTION|>--- conflicted
+++ resolved
@@ -198,21 +198,13 @@
 
 async function getProjectDescriptors(server: OmniSharpServer): Promise<protocol.ProjectDescriptor[]> {
     if (!server.isRunning()) {
-<<<<<<< HEAD
-        return Promise.reject(new Error('OmniSharp server is not running.'));
-=======
         throw new Error('OmniSharp server is not running.');
->>>>>>> 765b1dbf
     }
 
     const info = await serverUtils.requestWorkspaceInformation(server);
     const descriptors = protocol.getDotNetCoreProjectDescriptors(info);
     if (descriptors.length === 0) {
-<<<<<<< HEAD
-        return Promise.reject(new Error('No .NET Core projects found'));
-=======
         throw new Error('No .NET Core projects found');
->>>>>>> 765b1dbf
     }
 
     return descriptors;
