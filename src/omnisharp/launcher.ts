--- conflicted
+++ resolved
@@ -11,12 +11,7 @@
 import * as vscode from 'vscode';
 import { Options } from './options';
 import { LaunchInfo } from './OmnisharpManager';
-<<<<<<< HEAD
-import { IMonoResolver } from '../constants/IMonoResolver';
-import { ObservedValueOf } from 'rxjs';
-=======
 import { IHostExecutableResolver } from '../constants/IHostExecutableResolver';
->>>>>>> b87cb285
 
 export enum LaunchTargetKind {
     Solution,
@@ -246,7 +241,7 @@
     projectTargets = projectTargets.sort((a, b) => a.directory.localeCompare(b.directory));
 
     const allTargets = otherTargets.concat(solutionTargets).concat(projectRootTargets).concat(projectJsonTargets).concat(projectTargets);
-    
+
     return maxProjectResults > 0
         ? allTargets.slice(0, maxProjectResults)
         : allTargets;
@@ -282,6 +277,17 @@
     hostIsMono: boolean;
     hostVersion?: string;
     hostPath?: string;
+}
+
+export interface LaunchConfiguration {
+    hostKind: ".NET" | "Windows .NET Framework" | "Mono .NET Framework";
+    hostPath: string;
+    hostVersion: string;
+    path: string;
+    launchPath: string;
+    cwd: string;
+    args: string[];
+    env: NodeJS.ProcessEnv;
 }
 
 export async function launchOmniSharp(cwd: string, args: string[], launchInfo: LaunchInfo, platformInfo: PlatformInformation, options: Options, monoResolver: IHostExecutableResolver, dotnetResolver: IHostExecutableResolver): Promise<LaunchResult> {
@@ -301,12 +307,8 @@
             .catch(reason => reject(reason));
     });
 }
-<<<<<<< HEAD
-export async function configure(cwd: string, args: string[], launchInfo: LaunchInfo, platformInfo: PlatformInformation, options: Options, monoResolver: IMonoResolver) {
-=======
-
-async function launch(cwd: string, args: string[], launchInfo: LaunchInfo, platformInfo: PlatformInformation, options: Options, monoResolver: IHostExecutableResolver, dotnetResolver: IHostExecutableResolver): Promise<LaunchResult> {
->>>>>>> b87cb285
+
+export async function configure(cwd: string, args: string[], launchInfo: LaunchInfo, platformInfo: PlatformInformation, options: Options, monoResolver: IHostExecutableResolver, dotnetResolver: IHostExecutableResolver): Promise<LaunchConfiguration> {
     if (options.useEditorFormattingSettings) {
         let globalConfig = vscode.workspace.getConfiguration('', null);
         let csharpConfig = vscode.workspace.getConfiguration('[csharp]', null);
@@ -317,18 +319,50 @@
     }
 
     if (options.useModernNet) {
-        return await launchDotnet(launchInfo, cwd, args, platformInfo, options, dotnetResolver);
+        const argsCopy = args.slice(0);
+        const launchPath = launchInfo.DotnetLaunchPath ?? launchInfo.LaunchPath;
+
+        let command: string;
+        if (!launchPath.endsWith('.dll')) {
+            // If we're not being asked to launch a dll, assume whatever we're given is an executable
+            command = launchPath;
+        }
+        else {
+            command = platformInfo.isWindows() ? 'dotnet.exe' : 'dotnet';
+            argsCopy.unshift(launchPath);
+        }
+
+        const dotnetInfo = await dotnetResolver.getHostExecutableInfo(options);
+
+        return {
+            hostKind: '.NET',
+            hostPath: dotnetInfo.path,
+            hostVersion: dotnetInfo.version,
+            path: command,
+            launchPath: launchPath,
+            cwd,
+            args: argsCopy,
+            env: dotnetInfo.env
+        };
     }
 
     if (platformInfo.isWindows()) {
-        return { path: launchInfo.LaunchPath, cwd, args, env: process.env };
-    }
-
-<<<<<<< HEAD
-    let monoInfo = await monoResolver.getGlobalMonoInfo(options);
-
-    if (monoInfo) {
+        return {
+            hostKind: 'Windows .NET Framework',
+            hostPath: '',
+            hostVersion: '',
+            path: launchInfo.LaunchPath,
+            launchPath: launchInfo.LaunchPath,
+            cwd,
+            args,
+            env: process.env
+        };
+    }
+
+    let monoInfo = await monoResolver.getHostExecutableInfo(options);
+    if (monoInfo !== undefined) {
         const launchPath = launchInfo.MonoLaunchPath || launchInfo.LaunchPath;
+
         let argsCopy = args.slice(0); // create copy of details args
         argsCopy.unshift(launchPath);
         argsCopy.unshift("--assembly-loader=strict");
@@ -339,54 +373,54 @@
         }
 
         return {
+            hostKind: "Mono .NET Framework",
+            hostPath: monoInfo.path,
+            hostVersion: monoInfo.version,
             path: 'mono',
+            launchPath,
             cwd,
             args: argsCopy,
-            monoVersion: monoInfo.version,
-            monoPath: monoInfo.path ?? 'mono',
             env: monoInfo.env,
         };
     }
-    else {
-        return {
-            path: launchInfo.LaunchPath,
-            cwd,
-            args,
-            env: process.env,
-        };
-    }
-}
-
-async function launch(cwd: string, args: string[], launchInfo: LaunchInfo, platformInfo: PlatformInformation, options: Options, monoResolver: IMonoResolver): Promise<LaunchResult> {
-    const configureResults = await configure(cwd, args, launchInfo, platformInfo, options, monoResolver);
+
+    throw new Error('Unable to find Mono installation.');
+}
+
+async function launch(cwd: string, args: string[], launchInfo: LaunchInfo, platformInfo: PlatformInformation, options: Options, monoResolver: IHostExecutableResolver, dotnetResolver: IHostExecutableResolver): Promise<LaunchResult> {
+    const configureResults = await configure(cwd, args, launchInfo, platformInfo, options, monoResolver, dotnetResolver);
     return coreLaunch(platformInfo, configureResults);
 }
 
-function isMonoConfig(configuration: ObservedValueOf<ReturnType<typeof configure>>) {
-    return !!configuration.monoPath;
-}
-
-function coreLaunch(platformInfo: PlatformInformation, configuration: ObservedValueOf<ReturnType<typeof configure>>) {
-    const { cwd, args, path } = configuration;
-
-    if (platformInfo.isWindows()) {
-        return launchWindows(path, cwd, args);
-    }
-
-    if (isMonoConfig(configuration)) {
-
-        return {
-            ...launchNixMono(configuration.monoPath, cwd, args, configuration.env),
-            monoVersion: configuration.monoVersion,
-            monoPath: configuration.monoPath
-        };
-    }
-    else {
-        return launchNix(path, cwd, args);
-    }
-=======
-    return await launchNix(launchInfo, cwd, args, options, monoResolver);
->>>>>>> b87cb285
+function coreLaunch(platformInfo: PlatformInformation, configuration: LaunchConfiguration): LaunchResult {
+    const { cwd, args, path, launchPath, env } = configuration;
+
+    switch (configuration.hostKind) {
+        case ".NET": {
+            const process = spawn(path, args, { detached: false, cwd, env });
+
+            return {
+                process,
+                command: launchPath,
+                hostIsMono: false,
+                hostVersion: configuration.hostVersion,
+                hostPath: configuration.hostPath,
+            };
+            break;
+        }
+        case "Windows .NET Framework": {
+            return launchWindows(path, cwd, args);
+        }
+        case "Mono .NET Framework": {
+            return {
+                command: launchPath,
+                process: launchNixMono(configuration.hostPath, cwd, args, configuration.env),
+                hostIsMono: true,
+                hostVersion: configuration.hostVersion,
+                hostPath: configuration.hostPath
+            };
+        }
+    }
 }
 
 function getConfigurationValue(globalConfig: vscode.WorkspaceConfiguration, csharpConfig: vscode.WorkspaceConfiguration,
@@ -397,31 +431,6 @@
     }
 
     return globalConfig.get(configurationPath, defaultValue);
-}
-
-async function launchDotnet(launchInfo: LaunchInfo, cwd: string, args: string[], platformInfo: PlatformInformation, options: Options, dotnetResolver: IHostExecutableResolver): Promise<LaunchResult> {
-    const dotnetInfo = await dotnetResolver.getHostExecutableInfo(options);
-    let command: string;
-    const argsCopy = args.slice(0);
-
-    if (launchInfo.LaunchPath && !launchInfo.LaunchPath.endsWith('.dll')) {
-        // If we're not being asked to launch a dll, assume whatever we're given is an executable
-        command = launchInfo.LaunchPath;
-    }
-    else {
-        command = platformInfo.isWindows() ? 'dotnet.exe' : 'dotnet';
-        argsCopy.unshift(launchInfo.DotnetLaunchPath ?? launchInfo.LaunchPath);
-    }
-
-    const process = spawn(command, argsCopy, { detached: false, cwd, env: dotnetInfo.env });
-
-    return {
-        process,
-        command: launchInfo.DotnetLaunchPath ?? launchInfo.LaunchPath,
-        hostVersion: dotnetInfo.version,
-        hostPath: dotnetInfo.path,
-        hostIsMono: false,
-    };
 }
 
 function launchWindows(launchPath: string, cwd: string, args: string[]): LaunchResult {
@@ -453,35 +462,8 @@
     };
 }
 
-async function launchNix(launchInfo: LaunchInfo, cwd: string, args: string[], options: Options, monoResolver: IHostExecutableResolver): Promise<LaunchResult> {
-    const monoInfo = await monoResolver.getHostExecutableInfo(options);
-    const launchPath = launchInfo.MonoLaunchPath || launchInfo.LaunchPath;
-
-    return {
-        process: launchNixMono(launchPath, cwd, args, monoInfo.env, options.waitForDebugger),
-        command: launchPath,
-        hostIsMono: true,
-        hostVersion: monoInfo.version,
-        hostPath: monoInfo.path
-    };
-}
-
-<<<<<<< HEAD
-function launchNixMono(launchPath: string, cwd: string, args: string[], environment: NodeJS.ProcessEnv): LaunchResult {
+function launchNixMono(launchPath: string, cwd: string, args: string[], environment: NodeJS.ProcessEnv): ChildProcess {
     let process = spawn('mono', args, {
-=======
-function launchNixMono(launchPath: string, cwd: string, args: string[], environment: NodeJS.ProcessEnv, useDebugger: boolean): ChildProcess {
-    let argsCopy = args.slice(0); // create copy of details args
-    argsCopy.unshift(launchPath);
-    argsCopy.unshift("--assembly-loader=strict");
-
-    if (useDebugger) {
-        argsCopy.unshift("--debug");
-        argsCopy.unshift("--debugger-agent=transport=dt_socket,server=y,address=127.0.0.1:55555");
-    }
-
-    let process = spawn('mono', argsCopy, {
->>>>>>> b87cb285
         detached: false,
         cwd: cwd,
         env: environment
