--- conflicted
+++ resolved
@@ -24,37 +24,7 @@
 
     private executableProjects: protocol.MSBuildProject[] = [];
     private startupProject: protocol.MSBuildProject | undefined;
-<<<<<<< HEAD
-    private fallbackBuildProject: protocol.MSBuildProject;
-
-    public constructor(workspaceInfo: protocol.WorkspaceInformationResponse, workspaceFolder: vscode.WorkspaceFolder = undefined) {
-        if (workspaceFolder) {
-            this.workspaceFolder = workspaceFolder;
-        }
-        else {
-            let resourcePath: string = undefined;
-
-            if (!resourcePath && workspaceInfo.Cake) {
-                resourcePath = workspaceInfo.Cake.Path;
-            }
-
-            if (!resourcePath && workspaceInfo.ScriptCs) {
-                resourcePath = workspaceInfo.ScriptCs.Path;
-            }
-
-            if (!resourcePath && workspaceInfo.DotNet && workspaceInfo.DotNet.Projects.length > 0) {
-                resourcePath = workspaceInfo.DotNet.Projects[0].Path;
-            }
-
-            if (!resourcePath && workspaceInfo.MsBuild) {
-                resourcePath = workspaceInfo.MsBuild.SolutionPath;
-            }
-
-            this.workspaceFolder = resourcePath ? vscode.workspace.getWorkspaceFolder(vscode.Uri.file(resourcePath)) : vscode.workspace.workspaceFolders[0];
-        }
-=======
     private fallbackBuildProject: protocol.MSBuildProject | undefined;
->>>>>>> b87cb285
 
     public constructor(workspaceInfo: protocol.WorkspaceInformationResponse, private workspaceFolder: vscode.WorkspaceFolder) {
         this.vscodeFolder = path.join(this.workspaceFolder.uri.fsPath, '.vscode');
@@ -288,7 +258,7 @@
         commandArgs.push("/consoleloggerparameters:NoSummary");
     }
 
-    private getBuildProjectPath() : string|null {
+    private getBuildProjectPath(): string | null {
         let buildProject = this.startupProject;
         if (!buildProject) {
             buildProject = this.fallbackBuildProject;
@@ -750,7 +720,7 @@
         let assets: string[] = [];
         if (fs.pathExistsSync(generator.tasksJsonPath)) {
             const content = fs.readFileSync(generator.tasksJsonPath).toString();
-            let taskLabels = [ "build", "publish", "watch" ];
+            let taskLabels = ["build", "publish", "watch"];
             const tasks = jsonc.parse(content)?.tasks?.
                 map((t: { label: string; }) => t.label).
                 filter((l: string) => taskLabels.includes(l));
@@ -758,7 +728,7 @@
             assets = assets.concat(tasks);
         }
 
-        if(fs.pathExistsSync(generator.launchJsonPath)) {
+        if (fs.pathExistsSync(generator.launchJsonPath)) {
             const content = fs.readFileSync(generator.launchJsonPath).toString();
             let configurationNames = [
                 ".NET Core Launch (console)",
@@ -850,8 +820,8 @@
     return withComments;
 }
 
-export function updateJsonWithComments(text: string, replacements: any[], nodeName: string, keyName: string, formattingOptions: FormattingOptions) : string {
-    let modificationOptions : ModificationOptions = {
+export function updateJsonWithComments(text: string, replacements: any[], nodeName: string, keyName: string, formattingOptions: FormattingOptions): string {
+    let modificationOptions: ModificationOptions = {
         formattingOptions
     };
 
@@ -860,7 +830,7 @@
     // we will modify it as text to keep existing comments
     let parsed = jsonc.parse(text);
     let items = parsed[nodeName];
-    let itemKeys : string[] = items.map((i: { [x: string]: string; }) => i[keyName]);
+    let itemKeys: string[] = items.map((i: { [x: string]: string; }) => i[keyName]);
 
     let modified = text;
     // count how many items we inserted to ensure we are putting items at the end
