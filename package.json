--- conflicted
+++ resolved
@@ -38,12 +38,8 @@
   "defaults": {
     "roslyn": "4.8.0-1.23381.8",
     "omniSharp": "1.39.7",
-<<<<<<< HEAD
-    "razor": "7.0.0-preview.23363.1"
-=======
     "razor": "7.0.0-preview.23328.2",
     "razorOmnisharp": "7.0.0-preview.23363.1"
->>>>>>> ae3ba3f1
   },
   "main": "./dist/extension",
   "brokeredServices": [
@@ -86,10 +82,7 @@
     "https-proxy-agent": "5.0.0",
     "jsonc-parser": "3.0.0",
     "microsoft.aspnetcore.razor.vscode": "https://download.visualstudio.microsoft.com/download/pr/aee63398-023f-48db-bba2-30162c68f0c4/0af42abab690d5de903a4a814d6aedc1/microsoft.aspnetcore.razor.vscode-7.0.0-preview.23363.1.tgz",
-<<<<<<< HEAD
-=======
     "nerdbank-gitversioning": "^3.6.79-alpha",
->>>>>>> ae3ba3f1
     "node-machine-id": "1.1.12",
     "ps-list": "7.2.0",
     "request-light": "0.4.0",
@@ -600,11 +593,7 @@
     {
       "id": "Razor",
       "description": "Razor Language Server (Windows / x64)",
-<<<<<<< HEAD
-      "url": "https://download.visualstudio.microsoft.com/download/pr/aee63398-023f-48db-bba2-30162c68f0c4/8d42e62ea4051381c219b3e31bc4eced/razorlanguageserver-win-x64-7.0.0-preview.23363.1.zip",
-=======
       "url": "https://download.visualstudio.microsoft.com/download/pr/51d2bf3c-cb3c-4385-b59f-d4d6c9a96743/3b7fc7c2f06e48d78bec2125adcc41aa/razorlanguageserver-win-x64-7.0.0-preview.23328.2.zip",
->>>>>>> ae3ba3f1
       "installPath": ".razor",
       "platforms": [
         "win32"
@@ -616,11 +605,7 @@
     {
       "id": "Razor",
       "description": "Razor Language Server (Windows / x86)",
-<<<<<<< HEAD
-      "url": "https://download.visualstudio.microsoft.com/download/pr/aee63398-023f-48db-bba2-30162c68f0c4/e440c4f3a4a96334fe177513935fa010/razorlanguageserver-win-x86-7.0.0-preview.23363.1.zip",
-=======
       "url": "https://download.visualstudio.microsoft.com/download/pr/51d2bf3c-cb3c-4385-b59f-d4d6c9a96743/d1b37bd821529147e7ffec08f98be17c/razorlanguageserver-win-x86-7.0.0-preview.23328.2.zip",
->>>>>>> ae3ba3f1
       "installPath": ".razor",
       "platforms": [
         "win32"
@@ -632,11 +617,7 @@
     {
       "id": "Razor",
       "description": "Razor Language Server (Windows / ARM64)",
-<<<<<<< HEAD
-      "url": "https://download.visualstudio.microsoft.com/download/pr/aee63398-023f-48db-bba2-30162c68f0c4/4ef26e45cf32fe8d51c0e7dd21f1fef6/razorlanguageserver-win-arm64-7.0.0-preview.23363.1.zip",
-=======
       "url": "https://download.visualstudio.microsoft.com/download/pr/51d2bf3c-cb3c-4385-b59f-d4d6c9a96743/b2aa92ccbdf03761b6783bf123bfbe22/razorlanguageserver-win-arm64-7.0.0-preview.23328.2.zip",
->>>>>>> ae3ba3f1
       "installPath": ".razor",
       "platforms": [
         "win32"
@@ -648,11 +629,7 @@
     {
       "id": "Razor",
       "description": "Razor Language Server (Linux / x64)",
-<<<<<<< HEAD
-      "url": "https://download.visualstudio.microsoft.com/download/pr/aee63398-023f-48db-bba2-30162c68f0c4/6d4e23a3c7cf0465743950a39515a716/razorlanguageserver-linux-x64-7.0.0-preview.23363.1.zip",
-=======
       "url": "https://download.visualstudio.microsoft.com/download/pr/51d2bf3c-cb3c-4385-b59f-d4d6c9a96743/68986857aef04be58efab25ffd338a93/razorlanguageserver-linux-x64-7.0.0-preview.23328.2.zip",
->>>>>>> ae3ba3f1
       "installPath": ".razor",
       "platforms": [
         "linux"
@@ -667,11 +644,7 @@
     {
       "id": "Razor",
       "description": "Razor Language Server (Linux ARM64)",
-<<<<<<< HEAD
-      "url": "https://download.visualstudio.microsoft.com/download/pr/aee63398-023f-48db-bba2-30162c68f0c4/85deebd44647ebf65724cc291d722283/razorlanguageserver-linux-arm64-7.0.0-preview.23363.1.zip",
-=======
       "url": "https://download.visualstudio.microsoft.com/download/pr/51d2bf3c-cb3c-4385-b59f-d4d6c9a96743/c74964f4e130b50f9aef47d430c34a97/razorlanguageserver-linux-arm64-7.0.0-preview.23328.2.zip",
->>>>>>> ae3ba3f1
       "installPath": ".razor",
       "platforms": [
         "linux"
@@ -686,11 +659,7 @@
     {
       "id": "Razor",
       "description": "Razor Language Server (Linux musl / x64)",
-<<<<<<< HEAD
-      "url": "https://download.visualstudio.microsoft.com/download/pr/aee63398-023f-48db-bba2-30162c68f0c4/4f0caa94ae182785655efb15eafcef23/razorlanguageserver-linux-musl-x64-7.0.0-preview.23363.1.zip",
-=======
       "url": "https://download.visualstudio.microsoft.com/download/pr/51d2bf3c-cb3c-4385-b59f-d4d6c9a96743/c204acfa0fd9d0e06fbcc3aac3ba846e/razorlanguageserver-linux-musl-x64-7.0.0-preview.23328.2.zip",
->>>>>>> ae3ba3f1
       "installPath": ".razor",
       "platforms": [
         "linux-musl"
@@ -705,11 +674,7 @@
     {
       "id": "Razor",
       "description": "Razor Language Server (Linux musl ARM64)",
-<<<<<<< HEAD
-      "url": "https://download.visualstudio.microsoft.com/download/pr/aee63398-023f-48db-bba2-30162c68f0c4/0a24828206a6f3b4bc743d058ef88ce7/razorlanguageserver-linux-musl-arm64-7.0.0-preview.23363.1.zip",
-=======
       "url": "https://download.visualstudio.microsoft.com/download/pr/51d2bf3c-cb3c-4385-b59f-d4d6c9a96743/7ad5dd2c8780d3e4eaaafb5352a21afa/razorlanguageserver-linux-musl-arm64-7.0.0-preview.23328.2.zip",
->>>>>>> ae3ba3f1
       "installPath": ".razor",
       "platforms": [
         "linux-musl"
@@ -724,11 +689,7 @@
     {
       "id": "Razor",
       "description": "Razor Language Server (macOS / x64)",
-<<<<<<< HEAD
-      "url": "https://download.visualstudio.microsoft.com/download/pr/aee63398-023f-48db-bba2-30162c68f0c4/2afcafaf41082989efcc10405abb9314/razorlanguageserver-osx-x64-7.0.0-preview.23363.1.zip",
-=======
       "url": "https://download.visualstudio.microsoft.com/download/pr/51d2bf3c-cb3c-4385-b59f-d4d6c9a96743/d7017a3e07d15f057353ab21b8710714/razorlanguageserver-osx-x64-7.0.0-preview.23328.2.zip",
->>>>>>> ae3ba3f1
       "installPath": ".razor",
       "platforms": [
         "darwin"
@@ -743,11 +704,7 @@
     {
       "id": "Razor",
       "description": "Razor Language Server (macOS ARM64)",
-<<<<<<< HEAD
-      "url": "https://download.visualstudio.microsoft.com/download/pr/aee63398-023f-48db-bba2-30162c68f0c4/8bf2ed2f00d481a5987e3eb5165afddd/razorlanguageserver-osx-arm64-7.0.0-preview.23363.1.zip",
-=======
       "url": "https://download.visualstudio.microsoft.com/download/pr/51d2bf3c-cb3c-4385-b59f-d4d6c9a96743/a31700a64049f7c770a525662ef74f3c/razorlanguageserver-osx-arm64-7.0.0-preview.23328.2.zip",
->>>>>>> ae3ba3f1
       "installPath": ".razor",
       "platforms": [
         "darwin"
