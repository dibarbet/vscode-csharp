--- conflicted
+++ resolved
@@ -35,13 +35,8 @@
     }
   },
   "defaults": {
-<<<<<<< HEAD
-    "omniSharp": "1.39.5",
+    "omniSharp": "1.39.6",
     "razor": "7.0.0-preview.23124.2"
-=======
-    "omniSharp": "1.39.6",
-    "razor": "7.0.0-preview.23067.5"
->>>>>>> 022afcd8
   },
   "main": "./dist/extension",
   "scripts": {
