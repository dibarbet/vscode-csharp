{
  "name": "csharp",
  "publisher": "ms-dotnettools",
  "version": "1.25.4",
  "description": "C# for Visual Studio Code (powered by OmniSharp).",
  "displayName": "C#",
  "author": "Microsoft Corporation",
  "license": "SEE LICENSE IN RuntimeLicenses/license.txt",
  "icon": "images/csharpIcon.png",
  "preview": false,
  "bugs": {
    "url": "https://github.com/OmniSharp/omnisharp-vscode/issues"
  },
  "repository": {
    "type": "git",
    "url": "https://github.com/OmniSharp/omnisharp-vscode.git"
  },
  "categories": [
    "Debuggers",
    "Programming Languages",
    "Linters",
    "Snippets"
  ],
  "keywords": [
    "multi-root ready",
    ".NET",
    "ASP.NET",
    ".NET Core",
    "dotnet"
  ],
  "capabilities": {
    "virtualWorkspaces": false,
    "untrustedWorkspaces": {
      "supported": false
    }
  },
  "defaults": {
<<<<<<< HEAD
    "omniSharp": "1.39.4",
    "razor": "7.0.0-preview.23124.2"
=======
    "omniSharp": "1.39.5",
    "razor": "7.0.0-preview.23067.5"
>>>>>>> 4ee80400
  },
  "main": "./dist/extension",
  "scripts": {
    "vscode:prepublish": "tsc -p ./ && webpack --mode production",
    "compile": "tsc -p ./ && tslint -p ./",
    "compileDev": "tsc -p ./ && tslint -p ./ && webpack --mode development",
    "watch": "tsc -watch -p ./",
    "tdd": "mocha --config ./.mocharc.jsonc --watch --watch-extensions ts test/unitTests/**/*.test.ts*",
    "test": "tsc -p test && gulp test",
    "test:unit": "tsc -p test && gulp test:unit",
    "test:feature": "tsc -p test && gulp test:feature",
    "test:integration": "tsc -p test && gulp test:integration",
    "test:integration:singleCsproj": "tsc -p test && gulp test:integration:singleCsproj",
    "test:integration:slnWithCsproj": "tsc -p test && gulp test:integration:slnWithCsproj",
    "test:integration:slnFilterWithCsproj": "tsc -p test && gulp test:integration:slnFilterWithCsproj",
    "test:release": "tsc -p test && mocha out/test/releaseTests/**/*.test.js",
    "test:artifacts": "tsc -p test && mocha out/test/artifactTests/**/*.test.js",
    "unpackage:vsix": "gulp vsix:release:unpackage",
    "updatePackageDependencies": "gulp updatePackageDependencies"
  },
  "dependencies": {
    "@types/cross-spawn": "6.0.2",
    "@vscode/debugprotocol": "1.56.0",
    "@vscode/extension-telemetry": "0.6.2",
    "async-file": "2.0.2",
    "cross-spawn": "6.0.5",
    "fs-extra": "9.1.0",
    "http-proxy-agent": "4.0.1",
    "https-proxy-agent": "5.0.0",
    "jsonc-parser": "3.0.0",
    "microsoft.aspnetcore.razor.vscode": "https://download.visualstudio.microsoft.com/download/pr/b6a83fad-e9b1-4f47-8da7-b164207eeea5/ead84696b88864d35b9bb1de2740ba8d/microsoft.aspnetcore.razor.vscode-7.0.0-preview.23124.2.tgz",
    "node-machine-id": "1.1.12",
    "request-light": "0.4.0",
    "rxjs": "6.6.7",
    "semver": "5.6.0",
    "stream": "0.0.2",
    "strip-bom": "5.0.0",
    "strip-bom-buf": "2.0.0",
    "tmp": "0.0.33",
    "vscode-languageserver-protocol": "3.17.1",
    "vscode-nls": "5.0.1",
    "yauzl": "2.10.0"
  },
  "devDependencies": {
    "@types/archiver": "5.1.0",
    "@types/chai": "4.2.16",
    "@types/chai-arrays": "2.0.0",
    "@types/chai-as-promised": "7.1.3",
    "@types/chai-string": "1.4.2",
    "@types/del": "3.0.1",
    "@types/fs-extra": "5.0.4",
    "@types/gulp": "4.0.5",
    "@types/minimist": "1.2.1",
    "@types/mocha": "5.2.5",
    "@types/node": "16.11.38",
    "@types/semver": "5.5.0",
    "@types/tmp": "0.0.33",
    "@types/unzipper": "^0.9.1",
    "@types/vscode": "1.66.0",
    "@types/yauzl": "2.10.0",
    "@vscode/test-electron": "2.1.3",
    "archiver": "5.3.0",
    "chai": "4.3.4",
    "chai-arrays": "2.2.0",
    "chai-as-promised": "7.1.1",
    "chai-fs": "2.0.0",
    "chai-string": "1.5.0",
    "del": "3.0.0",
    "find-versions": "4.0.0",
    "get-port": "5.1.1",
    "glob-promise": "4.1.0",
    "gulp": "4.0.2",
    "mocha": "10.0.0",
    "mock-fs": "4.13.0",
    "mock-http-server": "1.4.2",
    "ts-loader": "9.0.0",
    "ts-node": "9.1.1",
    "tslint": "5.12.1",
    "tslint-microsoft-contrib": "6.0.0",
    "tslint-no-unused-expression-chai": "0.1.4",
    "typescript": "4.6.3",
    "unzipper": "0.10.11",
    "vsce": "2.9.2",
    "webpack": "5.34.0",
    "webpack-cli": "4.6.0"
  },
  "runtimeDependencies": [
    {
      "id": "OmniSharp",
      "description": "OmniSharp for Windows (.NET 4.7.2 / x86)",
      "url": "https://roslynomnisharp.blob.core.windows.net/releases/1.39.5/omnisharp-win-x86-1.39.5.zip",
      "installPath": ".omnisharp/1.39.5",
      "platforms": [
        "win32"
      ],
      "architectures": [
        "x86"
      ],
      "installTestPath": "./.omnisharp/1.39.5/OmniSharp.exe",
      "platformId": "win-x86",
      "isFramework": true,
      "integrity": "39A26B4CA02E6B50A5A16567DC288D8CC1ABD88DFC1C0340711B2534A00633E9"
    },
    {
      "id": "OmniSharp",
      "description": "OmniSharp for Windows (.NET 6 / x86)",
      "url": "https://roslynomnisharp.blob.core.windows.net/releases/1.39.5/omnisharp-win-x86-net6.0-1.39.5.zip",
      "installPath": ".omnisharp/1.39.5-net6.0",
      "platforms": [
        "win32"
      ],
      "architectures": [
        "x86"
      ],
      "installTestPath": "./.omnisharp/1.39.5-net6.0/OmniSharp.dll",
      "platformId": "win-x86",
      "isFramework": false,
      "integrity": "CC3382E70B7C8971939F4F35DDE46E73C6BA4A0DD40BE5ECC1C4F5A5E1688828"
    },
    {
      "id": "OmniSharp",
      "description": "OmniSharp for Windows (.NET 4.7.2 / x64)",
      "url": "https://roslynomnisharp.blob.core.windows.net/releases/1.39.5/omnisharp-win-x64-1.39.5.zip",
      "installPath": ".omnisharp/1.39.5",
      "platforms": [
        "win32"
      ],
      "architectures": [
        "x86_64"
      ],
      "installTestPath": "./.omnisharp/1.39.5/OmniSharp.exe",
      "platformId": "win-x64",
      "isFramework": true,
      "integrity": "68BE38081528C5C799579CE11C5A976A0D8F911C5F739715B6156AD37A326287"
    },
    {
      "id": "OmniSharp",
      "description": "OmniSharp for Windows (.NET 6 / x64)",
      "url": "https://roslynomnisharp.blob.core.windows.net/releases/1.39.5/omnisharp-win-x64-net6.0-1.39.5.zip",
      "installPath": ".omnisharp/1.39.5-net6.0",
      "platforms": [
        "win32"
      ],
      "architectures": [
        "x86_64"
      ],
      "installTestPath": "./.omnisharp/1.39.5-net6.0/OmniSharp.dll",
      "platformId": "win-x64",
      "isFramework": false,
      "integrity": "7410CF9B0D1E6ACF0821A104A5A34BA8E2C8B336A99D3F239789B13C6D48048A"
    },
    {
      "id": "OmniSharp",
      "description": "OmniSharp for Windows (.NET 4.7.2 / arm64)",
      "url": "https://roslynomnisharp.blob.core.windows.net/releases/1.39.5/omnisharp-win-arm64-1.39.5.zip",
      "installPath": ".omnisharp/1.39.5",
      "platforms": [
        "win32"
      ],
      "architectures": [
        "arm64"
      ],
      "installTestPath": "./.omnisharp/1.39.5/OmniSharp.exe",
      "platformId": "win-arm64",
      "isFramework": true,
      "integrity": "5E9909C42D82B4C16843756B24EEA0B483CD6E2CB75484C733129E0701C977A3"
    },
    {
      "id": "OmniSharp",
      "description": "OmniSharp for Windows (.NET 6 / arm64)",
      "url": "https://roslynomnisharp.blob.core.windows.net/releases/1.39.5/omnisharp-win-arm64-net6.0-1.39.5.zip",
      "installPath": ".omnisharp/1.39.5-net6.0",
      "platforms": [
        "win32"
      ],
      "architectures": [
        "arm64"
      ],
      "installTestPath": "./.omnisharp/1.39.5-net6.0/OmniSharp.dll",
      "platformId": "win-arm64",
      "isFramework": false,
      "integrity": "C924BDD5A17BEE806CE4359DDDDBCAC70708A88BB7D1815F29DFB9113276A21A"
    },
    {
      "id": "OmniSharp",
      "description": "OmniSharp for OSX (Mono / x64)",
      "url": "https://roslynomnisharp.blob.core.windows.net/releases/1.39.5/omnisharp-osx-1.39.5.zip",
      "installPath": ".omnisharp/1.39.5",
      "platforms": [
        "darwin"
      ],
      "architectures": [
        "x86_64",
        "arm64"
      ],
      "binaries": [
        "./mono.osx",
        "./run"
      ],
      "installTestPath": "./.omnisharp/1.39.5/run",
      "platformId": "osx",
      "isFramework": true,
      "integrity": "D61A523C52B913AF572122A50FFD7AADDFA3D5AEC35C49B7B013E369D38B4298"
    },
    {
      "id": "OmniSharp",
      "description": "OmniSharp for OSX (.NET 6 / x64)",
      "url": "https://roslynomnisharp.blob.core.windows.net/releases/1.39.5/omnisharp-osx-x64-net6.0-1.39.5.zip",
      "installPath": ".omnisharp/1.39.5-net6.0",
      "platforms": [
        "darwin"
      ],
      "architectures": [
        "x86_64"
      ],
      "installTestPath": "./.omnisharp/1.39.5-net6.0/OmniSharp.dll",
      "platformId": "osx-x64",
      "isFramework": false,
      "integrity": "F706F4312D5CDABF1E861CECE00802F64DD762367DA39D933489AE584BFAA0ED"
    },
    {
      "id": "OmniSharp",
      "description": "OmniSharp for OSX (.NET 6 / arm64)",
      "url": "https://roslynomnisharp.blob.core.windows.net/releases/1.39.5/omnisharp-osx-arm64-net6.0-1.39.5.zip",
      "installPath": ".omnisharp/1.39.5-net6.0",
      "platforms": [
        "darwin"
      ],
      "architectures": [
        "arm64"
      ],
      "installTestPath": "./.omnisharp/1.39.5-net6.0/OmniSharp.dll",
      "platformId": "osx-arm64",
      "isFramework": false,
      "integrity": "6EC7C832E06EEB6284D7440488FB0A003E4A159B57DC0F704167A8E21EE3A87F"
    },
    {
      "id": "OmniSharp",
      "description": "OmniSharp for Linux (Mono / x86)",
      "url": "https://roslynomnisharp.blob.core.windows.net/releases/1.39.5/omnisharp-linux-x86-1.39.5.zip",
      "installPath": ".omnisharp/1.39.5",
      "platforms": [
        "linux"
      ],
      "architectures": [
        "x86",
        "i686"
      ],
      "binaries": [
        "./mono.linux-x86",
        "./run"
      ],
      "installTestPath": "./.omnisharp/1.39.5/run",
      "platformId": "linux-x86",
      "isFramework": true,
      "integrity": "0B79B937F952FEC805E77DAA991C971011C15A4E134D5A02B0A79D9758F69D53"
    },
    {
      "id": "OmniSharp",
      "description": "OmniSharp for Linux (Mono / x64)",
      "url": "https://roslynomnisharp.blob.core.windows.net/releases/1.39.5/omnisharp-linux-x64-1.39.5.zip",
      "installPath": ".omnisharp/1.39.5",
      "platforms": [
        "linux"
      ],
      "architectures": [
        "x86_64"
      ],
      "binaries": [
        "./mono.linux-x86_64",
        "./run"
      ],
      "installTestPath": "./.omnisharp/1.39.5/run",
      "platformId": "linux-x64",
      "isFramework": true,
      "integrity": "53E86A1E94F143A42B30C52CF765CE5E7BBC894F981962C5F53617F8C82F9A36"
    },
    {
      "id": "OmniSharp",
      "description": "OmniSharp for Linux (.NET 6 / x64)",
      "url": "https://roslynomnisharp.blob.core.windows.net/releases/1.39.5/omnisharp-linux-x64-net6.0-1.39.5.zip",
      "installPath": ".omnisharp/1.39.5-net6.0",
      "platforms": [
        "linux"
      ],
      "architectures": [
        "x86_64"
      ],
      "installTestPath": "./.omnisharp/1.39.5-net6.0/OmniSharp.dll",
      "platformId": "linux-x64",
      "isFramework": false,
      "integrity": "98F949C8624B41FB3A346F56AB334D1EC1F09DDF1236480E559BADA843ED3E80"
    },
    {
      "id": "OmniSharp",
      "description": "OmniSharp for Linux (Mono / arm64)",
      "url": "https://roslynomnisharp.blob.core.windows.net/releases/1.39.5/omnisharp-linux-arm64-1.39.5.zip",
      "installPath": ".omnisharp/1.39.5",
      "platforms": [
        "linux"
      ],
      "architectures": [
        "arm64"
      ],
      "binaries": [
        "./mono.linux-arm64",
        "./run"
      ],
      "installTestPath": "./.omnisharp/1.39.5/run",
      "platformId": "linux-arm64",
      "isFramework": true,
      "integrity": "8892EE240A71FC8D0EDF06BC3FE8CF02433F0FF3C76518C71FDB4DA243B4C8B5"
    },
    {
      "id": "OmniSharp",
      "description": "OmniSharp for Linux (.NET 6 / arm64)",
      "url": "https://roslynomnisharp.blob.core.windows.net/releases/1.39.5/omnisharp-linux-arm64-net6.0-1.39.5.zip",
      "installPath": ".omnisharp/1.39.5-net6.0",
      "platforms": [
        "linux"
      ],
      "architectures": [
        "arm64"
      ],
      "installTestPath": "./.omnisharp/1.39.5-net6.0/OmniSharp.dll",
      "platformId": "linux-arm64",
      "isFramework": false,
      "integrity": "580BC9D7EBC21455C05916F0481C12580FC0636001822624C7D46BB0CE94AA6C"
    },
    {
      "id": "OmniSharp",
      "description": "OmniSharp for Linux musl (.NET 6 / x64)",
      "url": "https://roslynomnisharp.blob.core.windows.net/releases/1.39.5/omnisharp-linux-musl-x64-net6.0-1.39.5.zip",
      "installPath": ".omnisharp/1.39.5-net6.0",
      "platforms": [
        "linux-musl"
      ],
      "architectures": [
        "x86_64"
      ],
      "installTestPath": "./.omnisharp/1.39.5-net6.0/OmniSharp.dll",
      "platformId": "linux-musl-x64",
      "isFramework": false,
      "integrity": "5F688DD5E6EE8DBA108E793CD0BCAFF306A2DACE88A3060B3CABBF62A3346753"
    },
    {
      "id": "OmniSharp",
      "description": "OmniSharp for Linux musl (.NET 6 / arm64)",
      "url": "https://roslynomnisharp.blob.core.windows.net/releases/1.39.5/omnisharp-linux-musl-arm64-net6.0-1.39.5.zip",
      "installPath": ".omnisharp/1.39.5-net6.0",
      "platforms": [
        "linux-musl"
      ],
      "architectures": [
        "arm64"
      ],
      "installTestPath": "./.omnisharp/1.39.5-net6.0/OmniSharp.dll",
      "platformId": "linux-musl-arm64",
      "isFramework": false,
      "integrity": "D60EC7E1D7DB59F059A08BE24EDAA9D387ACB2E5849E0D8941749D5B733407F7"
    },
    {
      "id": "Debugger",
      "description": ".NET Core Debugger (Windows / x64)",
      "url": "https://vsdebugger.azureedge.net/coreclr-debug-1-25-3/coreclr-debug-win7-x64.zip",
      "installPath": ".debugger",
      "platforms": [
        "win32"
      ],
      "architectures": [
        "x86_64"
      ],
      "installTestPath": "./.debugger/vsdbg-ui.exe",
      "integrity": "E3D200B0A27C1A32703842120AE3D214D459AC8A8FD23F4EA2537904CB3ED81F"
    },
    {
      "id": "Debugger",
      "description": ".NET Core Debugger (Windows / ARM64)",
      "url": "https://vsdebugger.azureedge.net/coreclr-debug-1-25-3/coreclr-debug-win10-arm64.zip",
      "installPath": ".debugger",
      "platforms": [
        "win32"
      ],
      "architectures": [
        "arm64"
      ],
      "installTestPath": "./.debugger/vsdbg-ui.exe",
      "integrity": "73C02938E3A9681DBCB029A77FBE987A0FC7750434555602F364EDA1E3358A74"
    },
    {
      "id": "Debugger",
      "description": ".NET Core Debugger (macOS / x64)",
      "url": "https://vsdebugger.azureedge.net/coreclr-debug-1-25-3/coreclr-debug-osx-x64.zip",
      "installPath": ".debugger/x86_64",
      "platforms": [
        "darwin"
      ],
      "architectures": [
        "x86_64",
        "arm64"
      ],
      "binaries": [
        "./vsdbg-ui",
        "./vsdbg"
      ],
      "installTestPath": "./.debugger/x86_64/vsdbg-ui",
      "integrity": "34A7858CFA100AEA0EE57197804C86273D6B587FEDE9561E32EFB263EA3FA10C"
    },
    {
      "id": "Debugger",
      "description": ".NET Core Debugger (macOS / arm64)",
      "url": "https://vsdebugger.azureedge.net/coreclr-debug-1-25-3/coreclr-debug-osx-arm64.zip",
      "installPath": ".debugger/arm64",
      "platforms": [
        "darwin"
      ],
      "architectures": [
        "arm64"
      ],
      "binaries": [
        "./vsdbg-ui",
        "./vsdbg"
      ],
      "installTestPath": "./.debugger/arm64/vsdbg-ui",
      "integrity": "3BC5BC7850E6AE2B6D99A49B189D8DABBB4DA091054EBBA0826CFC390B8D0DEF"
    },
    {
      "id": "Debugger",
      "description": ".NET Core Debugger (linux / ARM)",
      "url": "https://vsdebugger.azureedge.net/coreclr-debug-1-25-3/coreclr-debug-linux-arm.zip",
      "installPath": ".debugger",
      "platforms": [
        "linux"
      ],
      "architectures": [
        "arm"
      ],
      "binaries": [
        "./vsdbg-ui",
        "./vsdbg"
      ],
      "installTestPath": "./.debugger/vsdbg-ui",
      "integrity": "86A3721317C4FC2EF9075F5CD3969BB56061F0A4529318FBEF2AC7ED2FC000C3"
    },
    {
      "id": "Debugger",
      "description": ".NET Core Debugger (linux / ARM64)",
      "url": "https://vsdebugger.azureedge.net/coreclr-debug-1-25-3/coreclr-debug-linux-arm64.zip",
      "installPath": ".debugger",
      "platforms": [
        "linux",
        "linux-musl"
      ],
      "architectures": [
        "arm64"
      ],
      "binaries": [
        "./vsdbg-ui",
        "./vsdbg"
      ],
      "installTestPath": "./.debugger/vsdbg-ui",
      "integrity": "2DC95910DD83D10809506594B9964182BE2CFE6698E0338C585123D473782A06"
    },
    {
      "id": "Debugger",
      "description": ".NET Core Debugger (linux / x64)",
      "url": "https://vsdebugger.azureedge.net/coreclr-debug-1-25-3/coreclr-debug-linux-x64.zip",
      "installPath": ".debugger",
      "platforms": [
        "linux",
        "linux-musl"
      ],
      "architectures": [
        "x86_64"
      ],
      "binaries": [
        "./vsdbg-ui",
        "./vsdbg"
      ],
      "installTestPath": "./.debugger/vsdbg-ui",
      "integrity": "3D62BFB0B88F3E413B52CF2F0DC139845F9F970817D8D0776481C6024487924D"
    },
    {
      "id": "Razor",
      "description": "Razor Language Server (Windows / x64)",
      "url": "https://download.visualstudio.microsoft.com/download/pr/b6a83fad-e9b1-4f47-8da7-b164207eeea5/d8b448d6053ebcb10feff92aaf8536e2/razorlanguageserver-win-x64-7.0.0-preview.23124.2.zip",
      "installPath": ".razor",
      "platforms": [
        "win32"
      ],
      "architectures": [
        "x86_64"
      ]
    },
    {
      "id": "Razor",
      "description": "Razor Language Server (Windows / x86)",
      "url": "https://download.visualstudio.microsoft.com/download/pr/b6a83fad-e9b1-4f47-8da7-b164207eeea5/2c7b92b8020aad20421161c8265c3043/razorlanguageserver-win-x86-7.0.0-preview.23124.2.zip",
      "installPath": ".razor",
      "platforms": [
        "win32"
      ],
      "architectures": [
        "x86"
      ]
    },
    {
      "id": "Razor",
      "description": "Razor Language Server (Windows / ARM64)",
      "url": "https://download.visualstudio.microsoft.com/download/pr/b6a83fad-e9b1-4f47-8da7-b164207eeea5/71015c6668052ff7d0ecae6a67f1a817/razorlanguageserver-win-arm64-7.0.0-preview.23124.2.zip",
      "installPath": ".razor",
      "platforms": [
        "win32"
      ],
      "architectures": [
        "arm64"
      ]
    },
    {
      "id": "Razor",
      "description": "Razor Language Server (Linux / x64)",
      "url": "https://download.visualstudio.microsoft.com/download/pr/b6a83fad-e9b1-4f47-8da7-b164207eeea5/aac784a0d2d27ed67b68c49e0869d9b3/razorlanguageserver-linux-x64-7.0.0-preview.23124.2.zip",
      "installPath": ".razor",
      "platforms": [
        "linux"
      ],
      "architectures": [
        "x86_64"
      ],
      "binaries": [
        "./rzls"
      ]
    },
    {
      "id": "Razor",
      "description": "Razor Language Server (Linux ARM64)",
      "url": "https://download.visualstudio.microsoft.com/download/pr/b6a83fad-e9b1-4f47-8da7-b164207eeea5/8686aa51ac5a5bc3484703e2398f3924/razorlanguageserver-linux-arm64-7.0.0-preview.23124.2.zip",
      "installPath": ".razor",
      "platforms": [
        "linux"
      ],
      "architectures": [
        "arm64"
      ],
      "binaries": [
        "./rzls"
      ]
    },
    {
      "id": "Razor",
      "description": "Razor Language Server (Linux musl / x64)",
      "url": "https://download.visualstudio.microsoft.com/download/pr/b6a83fad-e9b1-4f47-8da7-b164207eeea5/168ba4d259756be73dc2cb98f214294b/razorlanguageserver-linux-musl-x64-7.0.0-preview.23124.2.zip",
      "installPath": ".razor",
      "platforms": [
        "linux-musl"
      ],
      "architectures": [
        "x86_64"
      ],
      "binaries": [
        "./rzls"
      ]
    },
    {
      "id": "Razor",
      "description": "Razor Language Server (Linux musl ARM64)",
      "url": "https://download.visualstudio.microsoft.com/download/pr/b6a83fad-e9b1-4f47-8da7-b164207eeea5/66e26679e348f33d2270571c412dc067/razorlanguageserver-linux-musl-arm64-7.0.0-preview.23124.2.zip",
      "installPath": ".razor",
      "platforms": [
        "linux-musl"
      ],
      "architectures": [
        "arm64"
      ],
      "binaries": [
        "./rzls"
      ]
    },
    {
      "id": "Razor",
      "description": "Razor Language Server (macOS / x64)",
      "url": "https://download.visualstudio.microsoft.com/download/pr/b6a83fad-e9b1-4f47-8da7-b164207eeea5/f9cf727daa893515034ebca054da9647/razorlanguageserver-osx-x64-7.0.0-preview.23124.2.zip",
      "installPath": ".razor",
      "platforms": [
        "darwin"
      ],
      "architectures": [
        "x86_64"
      ],
      "binaries": [
        "./rzls"
      ]
    },
    {
      "id": "Razor",
      "description": "Razor Language Server (macOS ARM64)",
      "url": "https://download.visualstudio.microsoft.com/download/pr/b6a83fad-e9b1-4f47-8da7-b164207eeea5/e8aa0c429449b61e35a0f5d268c6d208/razorlanguageserver-osx-arm64-7.0.0-preview.23124.2.zip",
      "installPath": ".razor",
      "platforms": [
        "darwin"
      ],
      "architectures": [
        "arm64"
      ],
      "binaries": [
        "./rzls"
      ]
    }
  ],
  "engines": {
    "vscode": "^1.66.0"
  },
  "activationEvents": [
    "onDebugInitialConfigurations",
    "onDebugResolve:blazorwasm",
    "onDebugResolve:coreclr",
    "onDebugResolve:clr",
    "onLanguage:csharp",
    "onLanguage:aspnetcorerazor",
    "onCommand:o.restart",
    "onCommand:o.pickProjectAndStart",
    "onCommand:o.showOutput",
    "onCommand:dotnet.restore.project",
    "onCommand:dotnet.restore.all",
    "onCommand:dotnet.generateAssets",
    "onCommand:csharp.downloadDebugger",
    "onCommand:csharp.listProcess",
    "onCommand:csharp.listRemoteProcess",
    "onCommand:csharp.listRemoteDockerProcess",
    "onCommand:omnisharp.registerLanguageMiddleware",
    "workspaceContains:project.json",
    "workspaceContains:**/*.{csproj,sln,slnf,csx,cake}"
  ],
  "contributes": {
    "themes": [
      {
        "label": "Visual Studio 2019 Dark",
        "uiTheme": "vs-dark",
        "path": "./themes/vs2019_dark.json"
      },
      {
        "label": "Visual Studio 2019 Light",
        "uiTheme": "vs",
        "path": "./themes/vs2019_light.json"
      }
    ],
    "configuration": {
      "title": "C# configuration",
      "properties": {
        "csharp.format.enable": {
          "type": "boolean",
          "default": true,
          "description": "Enable/disable default C# formatter (requires restart)."
        },
        "csharp.suppressDotnetInstallWarning": {
          "type": "boolean",
          "default": false,
          "description": "Suppress the warning that the .NET Core SDK is not on the path."
        },
        "csharp.unitTestDebuggingOptions": {
          "type": "object",
          "description": "Options to use with the debugger when launching for unit test debugging.",
          "default": {},
          "properties": {
            "sourceFileMap": {
              "type": "object",
              "description": "Optional source file mappings passed to the debug engine. Example: '{ \"C:\\foo\":\"/home/user/foo\" }'",
              "additionalProperties": {
                "type": "string"
              },
              "default": {
                "<insert-source-path-here>": "<insert-target-path-here>"
              }
            },
            "justMyCode": {
              "type": "boolean",
              "description": "Optional flag to only show user code.",
              "default": true
            },
            "requireExactSource": {
              "type": "boolean",
              "description": "Optional flag to require current source code to match the pdb.",
              "default": true
            },
            "enableStepFiltering": {
              "type": "boolean",
              "description": "Optional flag to enable stepping over Properties and Operators.",
              "default": true
            },
            "logging": {
              "description": "Optional flags to determine what types of messages should be logged to the output window.",
              "type": "object",
              "required": [],
              "default": {},
              "properties": {
                "exceptions": {
                  "type": "boolean",
                  "description": "Optional flag to determine whether exception messages should be logged to the output window.",
                  "default": true
                },
                "moduleLoad": {
                  "type": "boolean",
                  "description": "Optional flag to determine whether module load events should be logged to the output window.",
                  "default": true
                },
                "programOutput": {
                  "type": "boolean",
                  "description": "Optional flag to determine whether program output should be logged to the output window when not using an external console.",
                  "default": true
                },
                "engineLogging": {
                  "type": "boolean",
                  "description": "Optional flag to determine whether diagnostic engine logs should be logged to the output window.",
                  "default": false
                },
                "browserStdOut": {
                  "type": "boolean",
                  "description": "Optional flag to determine if stdout text from the launching the web browser should be logged to the output window.",
                  "default": true
                },
                "elapsedTiming": {
                  "type": "boolean",
                  "description": "If true, engine logging will include `adapterElapsedTime` and `engineElapsedTime` properties to indicate the amount of time, in microseconds, that a request took.",
                  "default": false
                },
                "threadExit": {
                  "type": "boolean",
                  "description": "Controls if a message is logged when a thread in the target process exits. Default: `false`.",
                  "default": false
                },
                "processExit": {
                  "type": "boolean",
                  "description": "Controls if a message is logged when the target process exits, or debugging is stopped. Default: `true`.",
                  "default": true
                }
              }
            },
            "suppressJITOptimizations": {
              "type": "boolean",
              "description": "If true, when an optimized module (.dll compiled in the Release configuration) loads in the target process, the debugger will ask the Just-In-Time compiler to generate code with optimizations disabled. For more information: https://aka.ms/VSCode-CS-LaunchJson#suppress-jit-optimizations",
              "default": false
            },
            "symbolOptions": {
              "description": "Options to control how symbols (.pdb files) are found and loaded.",
              "default": {
                "searchPaths": [],
                "searchMicrosoftSymbolServer": false,
                "searchNuGetOrgSymbolServer": false
              },
              "type": "object",
              "properties": {
                "searchPaths": {
                  "type": "array",
                  "items": {
                    "type": "string"
                  },
                  "description": "Array of symbol server URLs (example: http\u200b://MyExampleSymbolServer) or directories (example: /build/symbols) to search for .pdb files. These directories will be searched in addition to the default locations -- next to the module and the path where the pdb was originally dropped to.",
                  "default": []
                },
                "searchMicrosoftSymbolServer": {
                  "type": "boolean",
                  "description": "If 'true' the Microsoft Symbol server (https\u200b://msdl.microsoft.com\u200b/download/symbols) is added to the symbols search path. If unspecified, this option defaults to 'false'.",
                  "default": false
                },
                "searchNuGetOrgSymbolServer": {
                  "type": "boolean",
                  "description": "If 'true' the NuGet.org symbol server (https\u200b://symbols.nuget.org\u200b/download/symbols) is added to the symbols search path. If unspecified, this option defaults to 'false'.",
                  "default": false
                },
                "cachePath": {
                  "type": "string",
                  "description": "Directory where symbols downloaded from symbol servers should be cached. If unspecified, on Windows the debugger will default to %TEMP%\\SymbolCache, and on Linux and macOS the debugger will default to ~/.dotnet/symbolcache.",
                  "default": "~/.dotnet/symbolcache"
                },
                "moduleFilter": {
                  "description": "Provides options to control which modules (.dll files) the debugger will attempt to load symbols (.pdb files) for.",
                  "default": {
                    "mode": "loadAllButExcluded",
                    "excludedModules": []
                  },
                  "type": "object",
                  "required": [
                    "mode"
                  ],
                  "properties": {
                    "mode": {
                      "type": "string",
                      "enum": [
                        "loadAllButExcluded",
                        "loadOnlyIncluded"
                      ],
                      "enumDescriptions": [
                        "Load symbols for all modules unless the module is in the 'excludedModules' array.",
                        "Do not attempt to load symbols for ANY module unless it is in the 'includedModules' array, or it is included through the 'includeSymbolsNextToModules' setting."
                      ],
                      "description": "Controls which of the two basic operating modes the module filter operates in.",
                      "default": "loadAllButExcluded"
                    },
                    "excludedModules": {
                      "type": "array",
                      "items": {
                        "type": "string"
                      },
                      "description": "Array of modules that the debugger should NOT load symbols for. Wildcards (example: MyCompany.*.dll) are supported.\n\nThis property is ignored unless 'mode' is set to 'loadAllButExcluded'.",
                      "default": []
                    },
                    "includedModules": {
                      "type": "array",
                      "items": {
                        "type": "string"
                      },
                      "description": "Array of modules that the debugger should load symbols for. Wildcards (example: MyCompany.*.dll) are supported.\n\nThis property is ignored unless 'mode' is set to 'loadOnlyIncluded'.",
                      "default": [
                        "MyExampleModule.dll"
                      ]
                    },
                    "includeSymbolsNextToModules": {
                      "type": "boolean",
                      "description": "If true, for any module NOT in the 'includedModules' array, the debugger will still check next to the module itself and the launching executable, but it will not check paths on the symbol search list. This option defaults to 'true'.\n\nThis property is ignored unless 'mode' is set to 'loadOnlyIncluded'.",
                      "default": true
                    }
                  }
                }
              }
            },
            "sourceLinkOptions": {
              "description": "Options to control how Source Link connects to web servers. For more information: https://aka.ms/VSCode-CS-LaunchJson#source-link-options",
              "default": {
                "*": {
                  "enabled": true
                }
              },
              "type": "object",
              "additionalItems": {
                "type": "object",
                "properties": {
                  "enabled": {
                    "title": "boolean",
                    "description": "Is Source Link enabled for this URL?  If unspecified, this option defaults to 'true'.",
                    "default": "true"
                  }
                }
              }
            },
            "allowFastEvaluate": {
              "type": "boolean",
              "description": "When true (the default state), the debugger will attempt faster evaluation by simulating execution of simple properties and methods.",
              "default": true
            },
            "targetArchitecture": {
              "type": "string",
              "description": "[Only supported in local macOS debugging] The architecture of the debuggee. This will automatically be detected unless this parameter is set. Allowed values are x86_64 or arm64."
            },
            "type": {
              "type": "string",
              "enum": [
                "coreclr",
                "clr"
              ],
              "description": "Type type of code to debug. Can be either 'coreclr' for .NET Core debugging, or 'clr' for Desktop .NET Framework. 'clr' only works on Windows as the Desktop framework is Windows-only.",
              "default": "coreclr"
            },
            "debugServer": {
              "type": "number",
              "description": "For debug extension development only: if a port is specified VS Code tries to connect to a debug adapter running in server mode",
              "default": 4711
            }
          }
        },
        "csharp.suppressDotnetRestoreNotification": {
          "type": "boolean",
          "default": false,
          "description": "Suppress the notification window to perform a 'dotnet restore' when dependencies can't be resolved."
        },
        "csharp.suppressProjectJsonWarning": {
          "type": "boolean",
          "default": false,
          "description": "Suppress the warning that project.json is no longer a supported project format for .NET Core applications"
        },
        "csharp.suppressBuildAssetsNotification": {
          "type": "boolean",
          "default": false,
          "description": "Suppress the notification window to add missing assets to build or debug the application."
        },
        "csharp.suppressHiddenDiagnostics": {
          "type": "boolean",
          "default": true,
          "description": "Suppress 'hidden' diagnostics (such as 'unnecessary using directives') from appearing in the editor or the Problems pane."
        },
        "csharp.referencesCodeLens.enabled": {
          "type": "boolean",
          "default": true,
          "description": "Specifies whether the references CodeLens should be shown."
        },
        "csharp.referencesCodeLens.filteredSymbols": {
          "type": "array",
          "items": {
            "type": "string"
          },
          "default": [],
          "description": "Array of custom symbol names for which CodeLens should be disabled."
        },
        "csharp.testsCodeLens.enabled": {
          "type": "boolean",
          "default": true,
          "description": "Specifies whether the run and debug test CodeLens should be shown."
        },
        "csharp.maxProjectFileCountForDiagnosticAnalysis": {
          "type": "number",
          "default": 1000,
          "description": "Specifies the maximum number of files for which diagnostics are reported for the whole workspace. If this limit is exceeded, diagnostics will be shown for currently opened files only. Specify 0 or less to disable the limit completely."
        },
        "csharp.semanticHighlighting.enabled": {
          "type": "boolean",
          "default": true,
          "description": "Enable/disable Semantic Highlighting for C# files (Razor files currently unsupported). Defaults to false. Close open files for changes to take effect.",
          "scope": "window"
        },
        "csharp.showOmnisharpLogOnError": {
          "type": "boolean",
          "default": true,
          "description": "Shows the OmniSharp log in the Output pane when OmniSharp reports an error."
        },
        "csharp.inlayHints.parameters.enabled": {
          "type": "boolean",
          "default": false,
          "description": "Display inline parameter name hints"
        },
        "csharp.inlayHints.parameters.forLiteralParameters": {
          "type": "boolean",
          "default": false,
          "description": "Show hints for literals"
        },
        "csharp.inlayHints.parameters.forObjectCreationParameters": {
          "type": "boolean",
          "default": false,
          "description": "Show hints for 'new' expressions"
        },
        "csharp.inlayHints.parameters.forIndexerParameters": {
          "type": "boolean",
          "default": false,
          "description": "Show hints for indexers"
        },
        "csharp.inlayHints.parameters.forOtherParameters": {
          "type": "boolean",
          "default": false,
          "description": "Show hints for everything else"
        },
        "csharp.inlayHints.parameters.suppressForParametersThatDifferOnlyBySuffix": {
          "type": "boolean",
          "default": false,
          "description": "Suppress hints when parameter names differ only by suffix"
        },
        "csharp.inlayHints.parameters.suppressForParametersThatMatchMethodIntent": {
          "type": "boolean",
          "default": false,
          "description": "Suppress hints when parameter name matches the method's intent"
        },
        "csharp.inlayHints.parameters.suppressForParametersThatMatchArgumentName": {
          "type": "boolean",
          "default": false,
          "description": "Suppress hints when argument matches parameter name"
        },
        "csharp.inlayHints.types.enabled": {
          "type": "boolean",
          "default": false,
          "description": "Display inline type hints"
        },
        "csharp.inlayHints.types.forImplicitVariableTypes": {
          "type": "boolean",
          "default": false,
          "description": "Show hints for variables with inferred types"
        },
        "csharp.inlayHints.types.forLambdaParameterTypes": {
          "type": "boolean",
          "default": false,
          "description": "Show hints for lambda parameter types"
        },
        "csharp.inlayHints.types.forImplicitObjectCreation": {
          "type": "boolean",
          "default": false,
          "description": "Show hints for implicit object creation"
        },
        "omnisharp.path": {
          "type": "string",
          "scope": "machine",
          "description": "Specifies the path to OmniSharp. When left empty the OmniSharp version pinned to the C# Extension is used. This can be the absolute path to an OmniSharp executable, a specific version number, or \"latest\". If a version number or \"latest\" is specified, the appropriate version of OmniSharp will be downloaded on your behalf. Setting \"latest\" is an opt-in into latest beta releases of OmniSharp."
        },
        "omnisharp.useModernNet": {
          "type": "boolean",
          "default": true,
          "scope": "window",
          "title": "Use .NET 6 build of OmniSharp",
          "description": "Use OmniSharp build for .NET 6. This version _does not_ support non-SDK-style .NET Framework projects, including Unity. SDK-style Framework, .NET Core, and .NET 5+ projects should see significant performance improvements."
        },
        "omnisharp.sdkPath": {
          "type": "string",
          "scope": "window",
          "description": "Specifies the path to a .NET SDK installation to use for project loading instead of the highest version installed. Applies when \"useModernNet\" is set to true. Example: /home/username/dotnet/sdks/6.0.300."
        },
        "omnisharp.sdkVersion": {
          "type": "string",
          "scope": "window",
          "description": "Specifies the version of the .NET SDK to use for project loading instead of the highest version installed. Applies when \"useModernNet\" is set to true. Example: 6.0.300."
        },
        "omnisharp.sdkIncludePrereleases": {
          "type": "boolean",
          "scope": "window",
          "default": true,
          "description": "Specifies whether to include preview versions of the .NET SDK when determining which version to use for project loading. Applies when \"useModernNet\" is set to true."
        },
        "omnisharp.monoPath": {
          "type": "string",
          "scope": "machine",
          "description": "Specifies the path to a mono installation to use when \"useModernNet\" is set to false, instead of the default system one. Example: \"/Library/Frameworks/Mono.framework/Versions/Current\""
        },
        "omnisharp.dotnetPath": {
          "type": "string",
          "scope": "window",
          "description": "Specified the path to a dotnet installation to use when \"useModernNet\" is set to true, instead of the default system one. This only influences the dotnet installation to use for hosting Omnisharp itself. Example: \"/home/username/mycustomdotnetdirectory\"."
        },
        "omnisharp.waitForDebugger": {
          "type": "boolean",
          "default": false,
          "description": "Pass the --debug flag when launching the OmniSharp server to allow a debugger to be attached."
        },
        "omnisharp.loggingLevel": {
          "type": "string",
          "default": "information",
          "enum": [
            "trace",
            "debug",
            "information",
            "warning",
            "error",
            "critical"
          ],
          "description": "Specifies the level of logging output from the OmniSharp server."
        },
        "omnisharp.autoStart": {
          "type": "boolean",
          "default": true,
          "description": "Specifies whether the OmniSharp server will be automatically started or not. If false, OmniSharp can be started with the 'Restart OmniSharp' command"
        },
        "omnisharp.projectFilesExcludePattern": {
          "type": "string",
          "default": "**/node_modules/**,**/.git/**,**/bower_components/**",
          "description": "The exclude pattern used by OmniSharp to find all project files."
        },
        "omnisharp.projectLoadTimeout": {
          "type": "number",
          "default": 60,
          "description": "The time Visual Studio Code will wait for the OmniSharp server to start. Time is expressed in seconds."
        },
        "omnisharp.maxProjectResults": {
          "type": "number",
          "default": 250,
          "description": "The maximum number of projects to be shown in the 'Select Project' dropdown (maximum 250)."
        },
        "omnisharp.defaultLaunchSolution": {
          "type": "string",
          "description": "The name of the default solution used at start up if the repo has multiple solutions. e.g.'MyAwesomeSolution.sln'. Default value is `null` which will cause the first in alphabetical order to be chosen."
        },
        "omnisharp.useEditorFormattingSettings": {
          "type": "boolean",
          "default": true,
          "description": "Specifes whether OmniSharp should use VS Code editor settings for C# code formatting (use of tabs, indentation size)."
        },
        "omnisharp.minFindSymbolsFilterLength": {
          "type": "number",
          "default": 0,
          "description": "The minimum number of characters to enter before 'Go to Symbol in Workspace' operation shows any results."
        },
        "omnisharp.maxFindSymbolsItems": {
          "type": "number",
          "default": 1000,
          "description": "The maximum number of items that 'Go to Symbol in Workspace' operation can show. The limit is applied only when a positive number is specified here."
        },
        "omnisharp.disableMSBuildDiagnosticWarning": {
          "type": "boolean",
          "default": false,
          "description": "Specifies whether notifications should be shown if OmniSharp encounters warnings or errors loading a project. Note that these warnings/errors are always emitted to the OmniSharp log"
        },
        "omnisharp.enableMsBuildLoadProjectsOnDemand": {
          "type": "boolean",
          "default": false,
          "description": "If true, MSBuild project system will only load projects for files that were opened in the editor. This setting is useful for big C# codebases and allows for faster initialization of code navigation features only for projects that are relevant to code that is being edited. With this setting enabled OmniSharp may load fewer projects and may thus display incomplete reference lists for symbols."
        },
        "omnisharp.enableRoslynAnalyzers": {
          "type": "boolean",
          "default": false,
          "description": "Enables support for roslyn analyzers, code fixes and rulesets."
        },
        "omnisharp.enableEditorConfigSupport": {
          "type": "boolean",
          "default": true,
          "description": "Enables support for reading code style, naming convention and analyzer settings from .editorconfig."
        },
        "omnisharp.enableDecompilationSupport": {
          "type": "boolean",
          "default": false,
          "scope": "machine",
          "description": "Enables support for decompiling external references instead of viewing metadata."
        },
        "omnisharp.enableImportCompletion": {
          "type": "boolean",
          "default": false,
          "description": "Enables support for showing unimported types and unimported extension methods in completion lists. When committed, the appropriate using directive will be added at the top of the current file. This option can have a negative impact on initial completion responsiveness, particularly for the first few completion sessions after opening a solution."
        },
        "omnisharp.organizeImportsOnFormat": {
          "type": "boolean",
          "default": false,
          "description": "Specifies whether 'using' directives should be grouped and sorted during document formatting."
        },
        "omnisharp.enableAsyncCompletion": {
          "type": "boolean",
          "default": false,
          "description": "(EXPERIMENTAL) Enables support for resolving completion edits asynchronously. This can speed up time to show the completion list, particularly override and partial method completion lists, at the cost of slight delays after inserting a completion item. Most completion items will have no noticeable impact with this feature, but typing immediately after inserting an override or partial method completion, before the insert is completed, can have unpredictable results."
        },
        "omnisharp.analyzeOpenDocumentsOnly": {
          "type": "boolean",
          "default": false,
          "description": "Only run analyzers against open files when 'enableRoslynAnalyzers' is true"
        },
        "omnisharp.testRunSettings": {
          "type": "string",
          "description": "Path to the .runsettings file which should be used when running unit tests."
        },
        "omnisharp.dotNetCliPaths": {
          "type": "array",
          "items": {
            "type": "string"
          },
          "description": "Paths to a local download of the .NET CLI to use for running any user code.",
          "uniqueItems": true
        },
        "razor.plugin.path": {
          "type": "string",
          "scope": "machine",
          "description": "Overrides the path to the Razor plugin dll."
        },
        "razor.devmode": {
          "type": "boolean",
          "default": false,
          "description": "Forces the omnisharp-vscode extension to run in a mode that enables local Razor.VSCode deving."
        },
        "razor.disabled": {
          "type": "boolean",
          "default": false,
          "description": "Specifies whether to disable Razor language features."
        },
        "razor.languageServer.directory": {
          "type": "string",
          "scope": "machine",
          "description": "Overrides the path to the Razor Language Server directory."
        },
        "razor.languageServer.debug": {
          "type": "boolean",
          "default": false,
          "description": "Specifies whether to wait for debug attach when launching the language server."
        },
        "razor.trace": {
          "type": "string",
          "default": "Off",
          "enum": [
            "Off",
            "Messages",
            "Verbose"
          ],
          "enumDescriptions": [
            "Does not log messages from the Razor extension",
            "Logs only some messages from the Razor extension",
            "Logs all messages from the Razor extension"
          ],
          "description": "Specifies whether to output all messages [Verbose], some messages [Messages] or not at all [Off]."
        },
        "razor.format.enable": {
          "type": "boolean",
          "scope": "window",
          "default": true,
          "description": "Enable/disable default Razor formatter."
        }
      }
    },
    "jsonValidation": [
      {
        "fileMatch": [
          "appsettings.json",
          "appsettings.*.json"
        ],
        "url": "https://json.schemastore.org/appsettings"
      },
      {
        "fileMatch": "project.json",
        "url": "http://json.schemastore.org/project"
      },
      {
        "fileMatch": "omnisharp.json",
        "url": "http://json.schemastore.org/omnisharp"
      },
      {
        "fileMatch": "global.json",
        "url": "http://json.schemastore.org/global"
      }
    ],
    "commands": [
      {
        "command": "o.restart",
        "title": "Restart OmniSharp",
        "category": "OmniSharp"
      },
      {
        "command": "o.pickProjectAndStart",
        "title": "Select Project",
        "category": "OmniSharp"
      },
      {
        "command": "o.fixAll.solution",
        "title": "Fix all occurrences of a code issue within solution",
        "category": "OmniSharp"
      },
      {
        "command": "o.fixAll.project",
        "title": "Fix all occurrences of a code issue within project",
        "category": "OmniSharp"
      },
      {
        "command": "o.fixAll.document",
        "title": "Fix all occurrences of a code issue within document",
        "category": "OmniSharp"
      },
      {
        "command": "o.reanalyze.allProjects",
        "title": "Analyze all projects",
        "category": "OmniSharp"
      },
      {
        "command": "o.reanalyze.currentProject",
        "title": "Analyze current project",
        "category": "OmniSharp"
      },
      {
        "command": "dotnet.generateAssets",
        "title": "Generate Assets for Build and Debug",
        "category": ".NET"
      },
      {
        "command": "dotnet.restore.project",
        "title": "Restore Project",
        "category": ".NET"
      },
      {
        "command": "dotnet.restore.all",
        "title": "Restore All Projects",
        "category": ".NET"
      },
      {
        "command": "csharp.downloadDebugger",
        "title": "Download .NET Core Debugger",
        "category": "Debug"
      },
      {
        "command": "csharp.listProcess",
        "title": "List process for attach",
        "category": "CSharp"
      },
      {
        "command": "csharp.listRemoteProcess",
        "title": "List processes on remote connection for attach",
        "category": "CSharp"
      },
      {
        "command": "csharp.listRemoteDockerProcess",
        "title": "List processes on Docker connection",
        "category": "CSharp"
      },
      {
        "command": "csharp.reportIssue",
        "title": "Report an issue",
        "category": "CSharp"
      },
      {
        "command": "csharp.showDecompilationTerms",
        "title": "Show the decompiler terms agreement",
        "category": "CSharp"
      },
      {
        "command": "extension.showRazorCSharpWindow",
        "title": "Show Razor CSharp",
        "category": "Razor"
      },
      {
        "command": "extension.showRazorHtmlWindow",
        "title": "Show Razor Html",
        "category": "Razor"
      },
      {
        "command": "razor.reportIssue",
        "title": "Report a Razor issue",
        "category": "Razor"
      },
      {
        "command": "dotnet.test.runTestsInContext",
        "title": "Run Tests in Context",
        "category": ".NET"
      },
      {
        "command": "dotnet.test.debugTestsInContext",
        "title": "Debug Tests in Context",
        "category": ".NET"
      }
    ],
    "keybindings": [
      {
        "command": "o.showOutput",
        "key": "Ctrl+Shift+F9",
        "mac": "Cmd+Shift+F9"
      }
    ],
    "snippets": [
      {
        "language": "csharp",
        "path": "./snippets/csharp.json"
      }
    ],
    "breakpoints": [
      {
        "language": "csharp"
      },
      {
        "language": "razor"
      },
      {
        "language": "qsharp"
      },
      {
        "language": "aspnetcorerazor"
      }
    ],
    "debuggers": [
      {
        "type": "coreclr",
        "label": ".NET 5+ and .NET Core",
        "languages": [
          "csharp",
          "razor",
          "qsharp",
          "aspnetcorerazor"
        ],
        "variables": {
          "pickProcess": "csharp.listProcess",
          "pickRemoteProcess": "csharp.listRemoteProcess",
          "pickRemoteDockerProcess": "csharp.listRemoteDockerProcess"
        },
        "aiKey": "AIF-d9b70cd4-b9f9-4d70-929b-a071c400b217",
        "configurationAttributes": {
          "launch": {
            "type": "object",
            "required": [
              "program"
            ],
            "properties": {
              "program": {
                "type": "string",
                "description": "Path to the application dll or .NET Core host executable to launch.\nThis property normally takes the form: '${workspaceFolder}/bin/Debug/(target-framework)/(project-name.dll)'\nExample: '${workspaceFolder}/bin/Debug/netcoreapp1.1/MyProject.dll'\n\nWhere:\n(target-framework) is the framework that the debugged project is being built for. This is normally found in the project file as the 'TargetFramework' property.\n(project-name.dll) is the name of debugged project's build output dll. This is normally the same as the project file name but with a '.dll' extension.",
                "default": "${workspaceFolder}/bin/Debug/<insert-target-framework-here>/<insert-project-name-here>.dll"
              },
              "cwd": {
                "type": "string",
                "description": "Path to the working directory of the program being debugged. Default is the current workspace.",
                "default": "${workspaceFolder}"
              },
              "args": {
                "anyOf": [
                  {
                    "type": "array",
                    "description": "Command line arguments passed to the program.",
                    "items": {
                      "type": "string"
                    },
                    "default": []
                  },
                  {
                    "type": "string",
                    "description": "Stringified version of command line arguments passed to the program.",
                    "default": ""
                  }
                ]
              },
              "stopAtEntry": {
                "type": "boolean",
                "description": "If true, the debugger should stop at the entry point of the target.",
                "default": false
              },
              "launchBrowser": {
                "description": "Describes options to launch a web browser as part of launch",
                "default": {
                  "enabled": true
                },
                "type": "object",
                "required": [
                  "enabled"
                ],
                "properties": {
                  "enabled": {
                    "type": "boolean",
                    "description": "Whether web browser launch is enabled",
                    "default": true
                  },
                  "args": {
                    "type": "string",
                    "description": "The arguments to pass to the command to open the browser. This is used only if the platform-specific element (`osx`, `linux` or `windows`) doesn't specify a value for `args`. Use ${auto-detect-url} to automatically use the address the server is listening to.",
                    "default": "${auto-detect-url}"
                  },
                  "osx": {
                    "description": "OSX-specific web launch configuration options. By default, this will start the browser using `open`.",
                    "default": {
                      "command": "open",
                      "args": "${auto-detect-url}"
                    },
                    "type": "object",
                    "required": [
                      "command"
                    ],
                    "properties": {
                      "command": {
                        "type": "string",
                        "description": "The executable which will start the web browser",
                        "default": "open"
                      },
                      "args": {
                        "type": "string",
                        "description": "The arguments to pass to the command to open the browser. Use ${auto-detect-url} to automatically use the address the server is listening to.",
                        "default": "${auto-detect-url}"
                      }
                    }
                  },
                  "linux": {
                    "description": "Linux-specific web launch configuration options. By default, this will start the browser using `xdg-open`.",
                    "default": {
                      "command": "xdg-open",
                      "args": "${auto-detect-url}"
                    },
                    "type": "object",
                    "required": [
                      "command"
                    ],
                    "properties": {
                      "command": {
                        "type": "string",
                        "description": "The executable which will start the web browser",
                        "default": "xdg-open"
                      },
                      "args": {
                        "type": "string",
                        "description": "The arguments to pass to the command to open the browser. Use ${auto-detect-url} to automatically use the address the server is listening to.",
                        "default": "${auto-detect-url}"
                      }
                    }
                  },
                  "windows": {
                    "description": "Windows-specific web launch configuration options. By default, this will start the browser using `cmd /c start`.",
                    "default": {
                      "command": "cmd.exe",
                      "args": "/C start ${auto-detect-url}"
                    },
                    "type": "object",
                    "required": [
                      "command"
                    ],
                    "properties": {
                      "command": {
                        "type": "string",
                        "description": "The executable which will start the web browser",
                        "default": "cmd.exe"
                      },
                      "args": {
                        "type": "string",
                        "description": "The arguments to pass to the command to open the browser. Use ${auto-detect-url} to automatically use the address the server is listening to.",
                        "default": "/C start ${auto-detect-url}"
                      }
                    }
                  }
                }
              },
              "env": {
                "type": "object",
                "additionalProperties": {
                  "type": "string"
                },
                "description": "Environment variables passed to the program.",
                "default": {}
              },
              "envFile": {
                "type": "string",
                "description": "Environment variables passed to the program by a file.",
                "default": "${workspaceFolder}/.env"
              },
              "console": {
                "type": "string",
                "enum": [
                  "internalConsole",
                  "integratedTerminal",
                  "externalTerminal"
                ],
                "enumDescriptions": [
                  "Output to the VS Code Debug Console. This doesn't support reading console input (ex:Console.ReadLine)",
                  "VS Code's integrated terminal",
                  "External terminal that can be configured via user settings"
                ],
                "description": "Where to launch the debug target.",
                "default": "internalConsole"
              },
              "externalConsole": {
                "type": "boolean",
                "description": "Attribute 'externalConsole' is deprecated, use 'console' instead.",
                "default": false
              },
              "launchSettingsFilePath": {
                "type": "string",
                "description": "The path to a launchSettings.json file. If this isn't set, the debugger will search in '{cwd}/Properties/launchSettings.json'.",
                "default": "${workspaceFolder}/Properties/launchSettings.json"
              },
              "launchSettingsProfile": {
                "anyOf": [
                  {
                    "type": "string"
                  },
                  {
                    "type": "null"
                  }
                ],
                "description": "If specified, indicates the name of the profile in launchSettings.json to use. This is ignored if launchSettings.json is not found. launchSettings.json will be read from the path specified should be the 'launchSettingsFilePath' property, or {cwd}/Properties/launchSettings.json if that isn't set. If this is set to null or an empty string then launchSettings.json is ignored. If this value is not specified the first 'Project' profile will be used.",
                "default": "<insert-profile-name>"
              },
              "sourceFileMap": {
                "type": "object",
                "description": "Optional source file mappings passed to the debug engine. Example: '{ \"C:\\foo\":\"/home/user/foo\" }'",
                "additionalProperties": {
                  "type": "string"
                },
                "default": {
                  "<insert-source-path-here>": "<insert-target-path-here>"
                }
              },
              "justMyCode": {
                "type": "boolean",
                "description": "Optional flag to only show user code.",
                "default": true
              },
              "requireExactSource": {
                "type": "boolean",
                "description": "Optional flag to require current source code to match the pdb.",
                "default": true
              },
              "enableStepFiltering": {
                "type": "boolean",
                "description": "Optional flag to enable stepping over Properties and Operators.",
                "default": true
              },
              "logging": {
                "description": "Optional flags to determine what types of messages should be logged to the output window.",
                "type": "object",
                "required": [],
                "default": {},
                "properties": {
                  "exceptions": {
                    "type": "boolean",
                    "description": "Optional flag to determine whether exception messages should be logged to the output window.",
                    "default": true
                  },
                  "moduleLoad": {
                    "type": "boolean",
                    "description": "Optional flag to determine whether module load events should be logged to the output window.",
                    "default": true
                  },
                  "programOutput": {
                    "type": "boolean",
                    "description": "Optional flag to determine whether program output should be logged to the output window when not using an external console.",
                    "default": true
                  },
                  "engineLogging": {
                    "type": "boolean",
                    "description": "Optional flag to determine whether diagnostic engine logs should be logged to the output window.",
                    "default": false
                  },
                  "browserStdOut": {
                    "type": "boolean",
                    "description": "Optional flag to determine if stdout text from the launching the web browser should be logged to the output window.",
                    "default": true
                  },
                  "elapsedTiming": {
                    "type": "boolean",
                    "description": "If true, engine logging will include `adapterElapsedTime` and `engineElapsedTime` properties to indicate the amount of time, in microseconds, that a request took.",
                    "default": false
                  },
                  "threadExit": {
                    "type": "boolean",
                    "description": "Controls if a message is logged when a thread in the target process exits. Default: `false`.",
                    "default": false
                  },
                  "processExit": {
                    "type": "boolean",
                    "description": "Controls if a message is logged when the target process exits, or debugging is stopped. Default: `true`.",
                    "default": true
                  }
                }
              },
              "pipeTransport": {
                "description": "When present, this tells the debugger to connect to a remote computer using another executable as a pipe that will relay standard input/output between VS Code and the .NET Core debugger backend executable (vsdbg).",
                "type": "object",
                "required": [
                  "debuggerPath"
                ],
                "default": {
                  "pipeCwd": "${workspaceFolder}",
                  "pipeProgram": "enter the fully qualified path for the pipe program name, for example '/usr/bin/ssh'",
                  "pipeArgs": [],
                  "debuggerPath": "enter the path for the debugger on the target machine, for example ~/vsdbg/vsdbg"
                },
                "properties": {
                  "pipeCwd": {
                    "type": "string",
                    "description": "The fully qualified path to the working directory for the pipe program.",
                    "default": "${workspaceFolder}"
                  },
                  "pipeProgram": {
                    "type": "string",
                    "description": "The fully qualified pipe command to execute.",
                    "default": "enter the fully qualified path for the pipe program name, for example '/usr/bin/ssh'"
                  },
                  "pipeArgs": {
                    "anyOf": [
                      {
                        "type": "array",
                        "description": "Command line arguments passed to the pipe program. Token ${debuggerCommand} in pipeArgs will get replaced by the full debugger command, this token can be specified inline with other arguments. If ${debuggerCommand} isn't used in any argument, the full debugger command will be instead be added to the end of the argument list.",
                        "items": {
                          "type": "string"
                        },
                        "default": []
                      },
                      {
                        "type": "string",
                        "description": "Stringified version of command line arguments passed to the pipe program. Token ${debuggerCommand} in pipeArgs will get replaced by the full debugger command, this token can be specified inline with other arguments. If ${debuggerCommand} isn't used in any argument, the full debugger command will be instead be added to the end of the argument list.",
                        "default": ""
                      }
                    ],
                    "default": []
                  },
                  "debuggerPath": {
                    "type": "string",
                    "description": "The full path to the debugger on the target machine.",
                    "default": "enter the path for the debugger on the target machine, for example ~/vsdbg/vsdbg"
                  },
                  "pipeEnv": {
                    "type": "object",
                    "additionalProperties": {
                      "type": "string"
                    },
                    "description": "Environment variables passed to the pipe program.",
                    "default": {}
                  },
                  "quoteArgs": {
                    "type": "boolean",
                    "description": "Should arguments that contain characters that need to be quoted (example: spaces) be quoted? Defaults to 'true'. If set to false, the debugger command will no longer be automatically quoted.",
                    "default": true
                  },
                  "windows": {
                    "description": "Windows-specific pipe launch configuration options",
                    "default": {
                      "pipeCwd": "${workspaceFolder}",
                      "pipeProgram": "enter the fully qualified path for the pipe program name, for example 'c:\\tools\\plink.exe'",
                      "pipeArgs": []
                    },
                    "type": "object",
                    "properties": {
                      "pipeCwd": {
                        "type": "string",
                        "description": "The fully qualified path to the working directory for the pipe program.",
                        "default": "${workspaceFolder}"
                      },
                      "pipeProgram": {
                        "type": "string",
                        "description": "The fully qualified pipe command to execute.",
                        "default": "enter the fully qualified path for the pipe program name, for example '/usr/bin/ssh'"
                      },
                      "pipeArgs": {
                        "anyOf": [
                          {
                            "type": "array",
                            "description": "Command line arguments passed to the pipe program. Token ${debuggerCommand} in pipeArgs will get replaced by the full debugger command, this token can be specified inline with other arguments. If ${debuggerCommand} isn't used in any argument, the full debugger command will be instead be added to the end of the argument list.",
                            "items": {
                              "type": "string"
                            },
                            "default": []
                          },
                          {
                            "type": "string",
                            "description": "Stringified version of command line arguments passed to the pipe program. Token ${debuggerCommand} in pipeArgs will get replaced by the full debugger command, this token can be specified inline with other arguments. If ${debuggerCommand} isn't used in any argument, the full debugger command will be instead be added to the end of the argument list.",
                            "default": ""
                          }
                        ],
                        "default": []
                      },
                      "quoteArgs": {
                        "type": "boolean",
                        "description": "Should arguments that contain characters that need to be quoted (example: spaces) be quoted? Defaults to 'true'. If set to false, the debugger command will no longer be automatically quoted.",
                        "default": true
                      },
                      "pipeEnv": {
                        "type": "object",
                        "additionalProperties": {
                          "type": "string"
                        },
                        "description": "Environment variables passed to the pipe program.",
                        "default": {}
                      }
                    }
                  },
                  "osx": {
                    "description": "OSX-specific pipe launch configuration options",
                    "default": {
                      "pipeCwd": "${workspaceFolder}",
                      "pipeProgram": "enter the fully qualified path for the pipe program name, for example '/usr/bin/ssh'",
                      "pipeArgs": []
                    },
                    "type": "object",
                    "properties": {
                      "pipeCwd": {
                        "type": "string",
                        "description": "The fully qualified path to the working directory for the pipe program.",
                        "default": "${workspaceFolder}"
                      },
                      "pipeProgram": {
                        "type": "string",
                        "description": "The fully qualified pipe command to execute.",
                        "default": "enter the fully qualified path for the pipe program name, for example '/usr/bin/ssh'"
                      },
                      "pipeArgs": {
                        "anyOf": [
                          {
                            "type": "array",
                            "description": "Command line arguments passed to the pipe program. Token ${debuggerCommand} in pipeArgs will get replaced by the full debugger command, this token can be specified inline with other arguments. If ${debuggerCommand} isn't used in any argument, the full debugger command will be instead be added to the end of the argument list.",
                            "items": {
                              "type": "string"
                            },
                            "default": []
                          },
                          {
                            "type": "string",
                            "description": "Stringified version of command line arguments passed to the pipe program. Token ${debuggerCommand} in pipeArgs will get replaced by the full debugger command, this token can be specified inline with other arguments. If ${debuggerCommand} isn't used in any argument, the full debugger command will be instead be added to the end of the argument list.",
                            "default": ""
                          }
                        ],
                        "default": []
                      },
                      "quoteArgs": {
                        "type": "boolean",
                        "description": "Should arguments that contain characters that need to be quoted (example: spaces) be quoted? Defaults to 'true'. If set to false, the debugger command will no longer be automatically quoted.",
                        "default": true
                      },
                      "pipeEnv": {
                        "type": "object",
                        "additionalProperties": {
                          "type": "string"
                        },
                        "description": "Environment variables passed to the pipe program.",
                        "default": {}
                      }
                    }
                  },
                  "linux": {
                    "description": "Linux-specific pipe launch configuration options",
                    "default": {
                      "pipeCwd": "${workspaceFolder}",
                      "pipeProgram": "enter the fully qualified path for the pipe program name, for example '/usr/bin/ssh'",
                      "pipeArgs": []
                    },
                    "type": "object",
                    "properties": {
                      "pipeCwd": {
                        "type": "string",
                        "description": "The fully qualified path to the working directory for the pipe program.",
                        "default": "${workspaceFolder}"
                      },
                      "pipeProgram": {
                        "type": "string",
                        "description": "The fully qualified pipe command to execute.",
                        "default": "enter the fully qualified path for the pipe program name, for example '/usr/bin/ssh'"
                      },
                      "pipeArgs": {
                        "anyOf": [
                          {
                            "type": "array",
                            "description": "Command line arguments passed to the pipe program. Token ${debuggerCommand} in pipeArgs will get replaced by the full debugger command, this token can be specified inline with other arguments. If ${debuggerCommand} isn't used in any argument, the full debugger command will be instead be added to the end of the argument list.",
                            "items": {
                              "type": "string"
                            },
                            "default": []
                          },
                          {
                            "type": "string",
                            "description": "Stringified version of command line arguments passed to the pipe program. Token ${debuggerCommand} in pipeArgs will get replaced by the full debugger command, this token can be specified inline with other arguments. If ${debuggerCommand} isn't used in any argument, the full debugger command will be instead be added to the end of the argument list.",
                            "default": ""
                          }
                        ],
                        "default": []
                      },
                      "quoteArgs": {
                        "type": "boolean",
                        "description": "Should arguments that contain characters that need to be quoted (example: spaces) be quoted? Defaults to 'true'. If set to false, the debugger command will no longer be automatically quoted.",
                        "default": true
                      },
                      "pipeEnv": {
                        "type": "object",
                        "additionalProperties": {
                          "type": "string"
                        },
                        "description": "Environment variables passed to the pipe program.",
                        "default": {}
                      }
                    }
                  }
                }
              },
              "suppressJITOptimizations": {
                "type": "boolean",
                "description": "If true, when an optimized module (.dll compiled in the Release configuration) loads in the target process, the debugger will ask the Just-In-Time compiler to generate code with optimizations disabled. For more information: https://aka.ms/VSCode-CS-LaunchJson#suppress-jit-optimizations",
                "default": false
              },
              "symbolOptions": {
                "description": "Options to control how symbols (.pdb files) are found and loaded.",
                "default": {
                  "searchPaths": [],
                  "searchMicrosoftSymbolServer": false,
                  "searchNuGetOrgSymbolServer": false
                },
                "type": "object",
                "properties": {
                  "searchPaths": {
                    "type": "array",
                    "items": {
                      "type": "string"
                    },
                    "description": "Array of symbol server URLs (example: http\u200b://MyExampleSymbolServer) or directories (example: /build/symbols) to search for .pdb files. These directories will be searched in addition to the default locations -- next to the module and the path where the pdb was originally dropped to.",
                    "default": []
                  },
                  "searchMicrosoftSymbolServer": {
                    "type": "boolean",
                    "description": "If 'true' the Microsoft Symbol server (https\u200b://msdl.microsoft.com\u200b/download/symbols) is added to the symbols search path. If unspecified, this option defaults to 'false'.",
                    "default": false
                  },
                  "searchNuGetOrgSymbolServer": {
                    "type": "boolean",
                    "description": "If 'true' the NuGet.org symbol server (https\u200b://symbols.nuget.org\u200b/download/symbols) is added to the symbols search path. If unspecified, this option defaults to 'false'.",
                    "default": false
                  },
                  "cachePath": {
                    "type": "string",
                    "description": "Directory where symbols downloaded from symbol servers should be cached. If unspecified, on Windows the debugger will default to %TEMP%\\SymbolCache, and on Linux and macOS the debugger will default to ~/.dotnet/symbolcache.",
                    "default": "~/.dotnet/symbolcache"
                  },
                  "moduleFilter": {
                    "description": "Provides options to control which modules (.dll files) the debugger will attempt to load symbols (.pdb files) for.",
                    "default": {
                      "mode": "loadAllButExcluded",
                      "excludedModules": []
                    },
                    "type": "object",
                    "required": [
                      "mode"
                    ],
                    "properties": {
                      "mode": {
                        "type": "string",
                        "enum": [
                          "loadAllButExcluded",
                          "loadOnlyIncluded"
                        ],
                        "enumDescriptions": [
                          "Load symbols for all modules unless the module is in the 'excludedModules' array.",
                          "Do not attempt to load symbols for ANY module unless it is in the 'includedModules' array, or it is included through the 'includeSymbolsNextToModules' setting."
                        ],
                        "description": "Controls which of the two basic operating modes the module filter operates in.",
                        "default": "loadAllButExcluded"
                      },
                      "excludedModules": {
                        "type": "array",
                        "items": {
                          "type": "string"
                        },
                        "description": "Array of modules that the debugger should NOT load symbols for. Wildcards (example: MyCompany.*.dll) are supported.\n\nThis property is ignored unless 'mode' is set to 'loadAllButExcluded'.",
                        "default": []
                      },
                      "includedModules": {
                        "type": "array",
                        "items": {
                          "type": "string"
                        },
                        "description": "Array of modules that the debugger should load symbols for. Wildcards (example: MyCompany.*.dll) are supported.\n\nThis property is ignored unless 'mode' is set to 'loadOnlyIncluded'.",
                        "default": [
                          "MyExampleModule.dll"
                        ]
                      },
                      "includeSymbolsNextToModules": {
                        "type": "boolean",
                        "description": "If true, for any module NOT in the 'includedModules' array, the debugger will still check next to the module itself and the launching executable, but it will not check paths on the symbol search list. This option defaults to 'true'.\n\nThis property is ignored unless 'mode' is set to 'loadOnlyIncluded'.",
                        "default": true
                      }
                    }
                  }
                }
              },
              "sourceLinkOptions": {
                "description": "Options to control how Source Link connects to web servers. For more information: https://aka.ms/VSCode-CS-LaunchJson#source-link-options",
                "default": {
                  "*": {
                    "enabled": true
                  }
                },
                "type": "object",
                "additionalItems": {
                  "type": "object",
                  "properties": {
                    "enabled": {
                      "title": "boolean",
                      "description": "Is Source Link enabled for this URL?  If unspecified, this option defaults to 'true'.",
                      "default": "true"
                    }
                  }
                }
              },
              "allowFastEvaluate": {
                "type": "boolean",
                "description": "When true (the default state), the debugger will attempt faster evaluation by simulating execution of simple properties and methods.",
                "default": true
              },
              "targetOutputLogPath": {
                "type": "string",
                "description": "When set, text that the target application writes to stdout and stderr (ex: Console.WriteLine) will be saved to the specified file. This option is ignored if console is set to something other than internalConsole.",
                "default": "${workspaceFolder}/out.txt"
              },
              "targetArchitecture": {
                "type": "string",
                "description": "[Only supported in local macOS debugging] The architecture of the debuggee. This will automatically be detected unless this parameter is set. Allowed values are x86_64 or arm64."
              },
              "checkForDevCert": {
                "type": "boolean",
                "description": "When true, the debugger will check if the computer has a self-signed HTTPS certificate used to develop web servers running on https endpoints. If unspecified, defaults to true when `serverReadyAction` is set. This option does nothing on Linux, VS Code remote, and VS Code Web UI scenarios. If the HTTPS certificate is not found or isn't trusted, the user will be prompted to install/trust it.",
                "default": true
              }
            }
          },
          "attach": {
            "type": "object",
            "required": [],
            "properties": {
              "processName": {
                "type": "string",
                "description": "",
                "default": "The process name to attach to. If this is used, 'processId' should not be used."
              },
              "processId": {
                "anyOf": [
                  {
                    "type": "string",
                    "description": "The process id to attach to. Use \"\" to get a list of running processes to attach to. If 'processId' used, 'processName' should not be used.",
                    "default": ""
                  },
                  {
                    "type": "integer",
                    "description": "The process id to attach to. Use \"\" to get a list of running processes to attach to. If 'processId' used, 'processName' should not be used.",
                    "default": 0
                  }
                ]
              },
              "sourceFileMap": {
                "type": "object",
                "description": "Optional source file mappings passed to the debug engine. Example: '{ \"C:\\foo\":\"/home/user/foo\" }'",
                "additionalProperties": {
                  "type": "string"
                },
                "default": {
                  "<insert-source-path-here>": "<insert-target-path-here>"
                }
              },
              "justMyCode": {
                "type": "boolean",
                "description": "Optional flag to only show user code.",
                "default": true
              },
              "requireExactSource": {
                "type": "boolean",
                "description": "Optional flag to require current source code to match the pdb.",
                "default": true
              },
              "enableStepFiltering": {
                "type": "boolean",
                "description": "Optional flag to enable stepping over Properties and Operators.",
                "default": true
              },
              "logging": {
                "description": "Optional flags to determine what types of messages should be logged to the output window.",
                "type": "object",
                "required": [],
                "default": {},
                "properties": {
                  "exceptions": {
                    "type": "boolean",
                    "description": "Optional flag to determine whether exception messages should be logged to the output window.",
                    "default": true
                  },
                  "moduleLoad": {
                    "type": "boolean",
                    "description": "Optional flag to determine whether module load events should be logged to the output window.",
                    "default": true
                  },
                  "programOutput": {
                    "type": "boolean",
                    "description": "Optional flag to determine whether program output should be logged to the output window when not using an external console.",
                    "default": true
                  },
                  "engineLogging": {
                    "type": "boolean",
                    "description": "Optional flag to determine whether diagnostic engine logs should be logged to the output window.",
                    "default": false
                  },
                  "browserStdOut": {
                    "type": "boolean",
                    "description": "Optional flag to determine if stdout text from the launching the web browser should be logged to the output window.",
                    "default": true
                  },
                  "elapsedTiming": {
                    "type": "boolean",
                    "description": "If true, engine logging will include `adapterElapsedTime` and `engineElapsedTime` properties to indicate the amount of time, in microseconds, that a request took.",
                    "default": false
                  },
                  "threadExit": {
                    "type": "boolean",
                    "description": "Controls if a message is logged when a thread in the target process exits. Default: `false`.",
                    "default": false
                  },
                  "processExit": {
                    "type": "boolean",
                    "description": "Controls if a message is logged when the target process exits, or debugging is stopped. Default: `true`.",
                    "default": true
                  }
                }
              },
              "pipeTransport": {
                "description": "When present, this tells the debugger to connect to a remote computer using another executable as a pipe that will relay standard input/output between VS Code and the .NET Core debugger backend executable (vsdbg).",
                "type": "object",
                "required": [
                  "debuggerPath"
                ],
                "default": {
                  "pipeCwd": "${workspaceFolder}",
                  "pipeProgram": "enter the fully qualified path for the pipe program name, for example '/usr/bin/ssh'",
                  "pipeArgs": [],
                  "debuggerPath": "enter the path for the debugger on the target machine, for example ~/vsdbg/vsdbg"
                },
                "properties": {
                  "pipeCwd": {
                    "type": "string",
                    "description": "The fully qualified path to the working directory for the pipe program.",
                    "default": "${workspaceFolder}"
                  },
                  "pipeProgram": {
                    "type": "string",
                    "description": "The fully qualified pipe command to execute.",
                    "default": "enter the fully qualified path for the pipe program name, for example '/usr/bin/ssh'"
                  },
                  "pipeArgs": {
                    "anyOf": [
                      {
                        "type": "array",
                        "description": "Command line arguments passed to the pipe program. Token ${debuggerCommand} in pipeArgs will get replaced by the full debugger command, this token can be specified inline with other arguments. If ${debuggerCommand} isn't used in any argument, the full debugger command will be instead be added to the end of the argument list.",
                        "items": {
                          "type": "string"
                        },
                        "default": []
                      },
                      {
                        "type": "string",
                        "description": "Stringified version of command line arguments passed to the pipe program. Token ${debuggerCommand} in pipeArgs will get replaced by the full debugger command, this token can be specified inline with other arguments. If ${debuggerCommand} isn't used in any argument, the full debugger command will be instead be added to the end of the argument list.",
                        "default": ""
                      }
                    ],
                    "default": []
                  },
                  "debuggerPath": {
                    "type": "string",
                    "description": "The full path to the debugger on the target machine.",
                    "default": "enter the path for the debugger on the target machine, for example ~/vsdbg/vsdbg"
                  },
                  "pipeEnv": {
                    "type": "object",
                    "additionalProperties": {
                      "type": "string"
                    },
                    "description": "Environment variables passed to the pipe program.",
                    "default": {}
                  },
                  "quoteArgs": {
                    "type": "boolean",
                    "description": "Should arguments that contain characters that need to be quoted (example: spaces) be quoted? Defaults to 'true'. If set to false, the debugger command will no longer be automatically quoted.",
                    "default": true
                  },
                  "windows": {
                    "description": "Windows-specific pipe launch configuration options",
                    "default": {
                      "pipeCwd": "${workspaceFolder}",
                      "pipeProgram": "enter the fully qualified path for the pipe program name, for example 'c:\\tools\\plink.exe'",
                      "pipeArgs": []
                    },
                    "type": "object",
                    "properties": {
                      "pipeCwd": {
                        "type": "string",
                        "description": "The fully qualified path to the working directory for the pipe program.",
                        "default": "${workspaceFolder}"
                      },
                      "pipeProgram": {
                        "type": "string",
                        "description": "The fully qualified pipe command to execute.",
                        "default": "enter the fully qualified path for the pipe program name, for example '/usr/bin/ssh'"
                      },
                      "pipeArgs": {
                        "anyOf": [
                          {
                            "type": "array",
                            "description": "Command line arguments passed to the pipe program. Token ${debuggerCommand} in pipeArgs will get replaced by the full debugger command, this token can be specified inline with other arguments. If ${debuggerCommand} isn't used in any argument, the full debugger command will be instead be added to the end of the argument list.",
                            "items": {
                              "type": "string"
                            },
                            "default": []
                          },
                          {
                            "type": "string",
                            "description": "Stringified version of command line arguments passed to the pipe program. Token ${debuggerCommand} in pipeArgs will get replaced by the full debugger command, this token can be specified inline with other arguments. If ${debuggerCommand} isn't used in any argument, the full debugger command will be instead be added to the end of the argument list.",
                            "default": ""
                          }
                        ],
                        "default": []
                      },
                      "quoteArgs": {
                        "type": "boolean",
                        "description": "Should arguments that contain characters that need to be quoted (example: spaces) be quoted? Defaults to 'true'. If set to false, the debugger command will no longer be automatically quoted.",
                        "default": true
                      },
                      "pipeEnv": {
                        "type": "object",
                        "additionalProperties": {
                          "type": "string"
                        },
                        "description": "Environment variables passed to the pipe program.",
                        "default": {}
                      }
                    }
                  },
                  "osx": {
                    "description": "OSX-specific pipe launch configuration options",
                    "default": {
                      "pipeCwd": "${workspaceFolder}",
                      "pipeProgram": "enter the fully qualified path for the pipe program name, for example '/usr/bin/ssh'",
                      "pipeArgs": []
                    },
                    "type": "object",
                    "properties": {
                      "pipeCwd": {
                        "type": "string",
                        "description": "The fully qualified path to the working directory for the pipe program.",
                        "default": "${workspaceFolder}"
                      },
                      "pipeProgram": {
                        "type": "string",
                        "description": "The fully qualified pipe command to execute.",
                        "default": "enter the fully qualified path for the pipe program name, for example '/usr/bin/ssh'"
                      },
                      "pipeArgs": {
                        "anyOf": [
                          {
                            "type": "array",
                            "description": "Command line arguments passed to the pipe program. Token ${debuggerCommand} in pipeArgs will get replaced by the full debugger command, this token can be specified inline with other arguments. If ${debuggerCommand} isn't used in any argument, the full debugger command will be instead be added to the end of the argument list.",
                            "items": {
                              "type": "string"
                            },
                            "default": []
                          },
                          {
                            "type": "string",
                            "description": "Stringified version of command line arguments passed to the pipe program. Token ${debuggerCommand} in pipeArgs will get replaced by the full debugger command, this token can be specified inline with other arguments. If ${debuggerCommand} isn't used in any argument, the full debugger command will be instead be added to the end of the argument list.",
                            "default": ""
                          }
                        ],
                        "default": []
                      },
                      "quoteArgs": {
                        "type": "boolean",
                        "description": "Should arguments that contain characters that need to be quoted (example: spaces) be quoted? Defaults to 'true'. If set to false, the debugger command will no longer be automatically quoted.",
                        "default": true
                      },
                      "pipeEnv": {
                        "type": "object",
                        "additionalProperties": {
                          "type": "string"
                        },
                        "description": "Environment variables passed to the pipe program.",
                        "default": {}
                      }
                    }
                  },
                  "linux": {
                    "description": "Linux-specific pipe launch configuration options",
                    "default": {
                      "pipeCwd": "${workspaceFolder}",
                      "pipeProgram": "enter the fully qualified path for the pipe program name, for example '/usr/bin/ssh'",
                      "pipeArgs": []
                    },
                    "type": "object",
                    "properties": {
                      "pipeCwd": {
                        "type": "string",
                        "description": "The fully qualified path to the working directory for the pipe program.",
                        "default": "${workspaceFolder}"
                      },
                      "pipeProgram": {
                        "type": "string",
                        "description": "The fully qualified pipe command to execute.",
                        "default": "enter the fully qualified path for the pipe program name, for example '/usr/bin/ssh'"
                      },
                      "pipeArgs": {
                        "anyOf": [
                          {
                            "type": "array",
                            "description": "Command line arguments passed to the pipe program. Token ${debuggerCommand} in pipeArgs will get replaced by the full debugger command, this token can be specified inline with other arguments. If ${debuggerCommand} isn't used in any argument, the full debugger command will be instead be added to the end of the argument list.",
                            "items": {
                              "type": "string"
                            },
                            "default": []
                          },
                          {
                            "type": "string",
                            "description": "Stringified version of command line arguments passed to the pipe program. Token ${debuggerCommand} in pipeArgs will get replaced by the full debugger command, this token can be specified inline with other arguments. If ${debuggerCommand} isn't used in any argument, the full debugger command will be instead be added to the end of the argument list.",
                            "default": ""
                          }
                        ],
                        "default": []
                      },
                      "quoteArgs": {
                        "type": "boolean",
                        "description": "Should arguments that contain characters that need to be quoted (example: spaces) be quoted? Defaults to 'true'. If set to false, the debugger command will no longer be automatically quoted.",
                        "default": true
                      },
                      "pipeEnv": {
                        "type": "object",
                        "additionalProperties": {
                          "type": "string"
                        },
                        "description": "Environment variables passed to the pipe program.",
                        "default": {}
                      }
                    }
                  }
                }
              },
              "suppressJITOptimizations": {
                "type": "boolean",
                "description": "If true, when an optimized module (.dll compiled in the Release configuration) loads in the target process, the debugger will ask the Just-In-Time compiler to generate code with optimizations disabled. For more information: https://aka.ms/VSCode-CS-LaunchJson#suppress-jit-optimizations",
                "default": false
              },
              "symbolOptions": {
                "description": "Options to control how symbols (.pdb files) are found and loaded.",
                "default": {
                  "searchPaths": [],
                  "searchMicrosoftSymbolServer": false,
                  "searchNuGetOrgSymbolServer": false
                },
                "type": "object",
                "properties": {
                  "searchPaths": {
                    "type": "array",
                    "items": {
                      "type": "string"
                    },
                    "description": "Array of symbol server URLs (example: http\u200b://MyExampleSymbolServer) or directories (example: /build/symbols) to search for .pdb files. These directories will be searched in addition to the default locations -- next to the module and the path where the pdb was originally dropped to.",
                    "default": []
                  },
                  "searchMicrosoftSymbolServer": {
                    "type": "boolean",
                    "description": "If 'true' the Microsoft Symbol server (https\u200b://msdl.microsoft.com\u200b/download/symbols) is added to the symbols search path. If unspecified, this option defaults to 'false'.",
                    "default": false
                  },
                  "searchNuGetOrgSymbolServer": {
                    "type": "boolean",
                    "description": "If 'true' the NuGet.org symbol server (https\u200b://symbols.nuget.org\u200b/download/symbols) is added to the symbols search path. If unspecified, this option defaults to 'false'.",
                    "default": false
                  },
                  "cachePath": {
                    "type": "string",
                    "description": "Directory where symbols downloaded from symbol servers should be cached. If unspecified, on Windows the debugger will default to %TEMP%\\SymbolCache, and on Linux and macOS the debugger will default to ~/.dotnet/symbolcache.",
                    "default": "~/.dotnet/symbolcache"
                  },
                  "moduleFilter": {
                    "description": "Provides options to control which modules (.dll files) the debugger will attempt to load symbols (.pdb files) for.",
                    "default": {
                      "mode": "loadAllButExcluded",
                      "excludedModules": []
                    },
                    "type": "object",
                    "required": [
                      "mode"
                    ],
                    "properties": {
                      "mode": {
                        "type": "string",
                        "enum": [
                          "loadAllButExcluded",
                          "loadOnlyIncluded"
                        ],
                        "enumDescriptions": [
                          "Load symbols for all modules unless the module is in the 'excludedModules' array.",
                          "Do not attempt to load symbols for ANY module unless it is in the 'includedModules' array, or it is included through the 'includeSymbolsNextToModules' setting."
                        ],
                        "description": "Controls which of the two basic operating modes the module filter operates in.",
                        "default": "loadAllButExcluded"
                      },
                      "excludedModules": {
                        "type": "array",
                        "items": {
                          "type": "string"
                        },
                        "description": "Array of modules that the debugger should NOT load symbols for. Wildcards (example: MyCompany.*.dll) are supported.\n\nThis property is ignored unless 'mode' is set to 'loadAllButExcluded'.",
                        "default": []
                      },
                      "includedModules": {
                        "type": "array",
                        "items": {
                          "type": "string"
                        },
                        "description": "Array of modules that the debugger should load symbols for. Wildcards (example: MyCompany.*.dll) are supported.\n\nThis property is ignored unless 'mode' is set to 'loadOnlyIncluded'.",
                        "default": [
                          "MyExampleModule.dll"
                        ]
                      },
                      "includeSymbolsNextToModules": {
                        "type": "boolean",
                        "description": "If true, for any module NOT in the 'includedModules' array, the debugger will still check next to the module itself and the launching executable, but it will not check paths on the symbol search list. This option defaults to 'true'.\n\nThis property is ignored unless 'mode' is set to 'loadOnlyIncluded'.",
                        "default": true
                      }
                    }
                  }
                }
              },
              "sourceLinkOptions": {
                "description": "Options to control how Source Link connects to web servers. For more information: https://aka.ms/VSCode-CS-LaunchJson#source-link-options",
                "default": {
                  "*": {
                    "enabled": true
                  }
                },
                "type": "object",
                "additionalItems": {
                  "type": "object",
                  "properties": {
                    "enabled": {
                      "title": "boolean",
                      "description": "Is Source Link enabled for this URL?  If unspecified, this option defaults to 'true'.",
                      "default": "true"
                    }
                  }
                }
              },
              "allowFastEvaluate": {
                "type": "boolean",
                "description": "When true (the default state), the debugger will attempt faster evaluation by simulating execution of simple properties and methods.",
                "default": true
              },
              "targetArchitecture": {
                "type": "string",
                "description": "[Only supported in local macOS debugging] The architecture of the debuggee. This will automatically be detected unless this parameter is set. Allowed values are x86_64 or arm64."
              }
            }
          }
        },
        "configurationSnippets": [
          {
            "label": ".NET: Launch .NET Core Console App",
            "description": "Launch a .NET Core Console App with a debugger.",
            "body": {
              "name": ".NET Core Launch (console)",
              "type": "coreclr",
              "request": "launch",
              "preLaunchTask": "build",
              "program": "^\"\\${workspaceFolder}/bin/Debug/${1:<target-framework>}/${2:<project-name.dll>}\"",
              "args": [],
              "cwd": "^\"\\${workspaceFolder}\"",
              "stopAtEntry": false,
              "console": "internalConsole"
            }
          },
          {
            "label": ".NET: Attach to local .NET Core Console App",
            "description": "Attach a debugger to a .NET Core Console App.",
            "body": {
              "name": ".NET Core Attach",
              "type": "coreclr",
              "request": "attach"
            }
          },
          {
            "label": ".NET: Launch a local .NET Core Web App",
            "description": "Launch a .NET Core Web App with both a browser and a debugger.",
            "body": {
              "name": ".NET Core Launch (web)",
              "type": "coreclr",
              "request": "launch",
              "preLaunchTask": "build",
              "program": "^\"\\${workspaceFolder}/bin/Debug/${1:<target-framework>}/${2:<project-name.dll>}\"",
              "args": [],
              "cwd": "^\"\\${workspaceFolder}\"",
              "stopAtEntry": false,
              "serverReadyAction": {
                "action": "openExternally",
                "pattern": "\\\\bNow listening on:\\\\s+(https?://\\\\S+)"
              },
              "env": {
                "ASPNETCORE_ENVIRONMENT": "Development"
              },
              "sourceFileMap": {
                "/Views": "^\"\\${workspaceFolder}/Views\""
              }
            }
          },
          {
            "label": ".NET: Launch a remote .NET Core Console App",
            "description": "Launch a .NET Core Console App on a remote machine.",
            "body": {
              "name": ".NET Core Launch (console)",
              "type": "coreclr",
              "request": "launch",
              "preLaunchTask": "build",
              "program": "^\"\\${workspaceFolder}/bin/Debug/${1:<target-framework>}/${2:<project-name.dll>}\"",
              "args": [],
              "cwd": "^\"\\${workspaceFolder}\"",
              "stopAtEntry": false,
              "console": "internalConsole",
              "pipeTransport": {
                "pipeCwd": "^\"\\${workspaceFolder}\"",
                "pipeProgram": "^\"${3:enter the fully qualified path for the pipe program name, for example '/usr/bin/ssh'}\"",
                "pipeArgs": [],
                "debuggerPath": "^\"${4:enter the path for the debugger on the target machine, for example ~/vsdbg/vsdbg}\""
              }
            }
          },
          {
            "label": ".NET: Attach to remote .NET Core Console App",
            "description": "Attach a debugger to a .NET Core Console App on a remote machine.",
            "body": {
              "name": ".NET Core Attach",
              "type": "coreclr",
              "request": "attach",
              "pipeTransport": {
                "pipeCwd": "^\"\\${workspaceFolder}\"",
                "pipeProgram": "^\"${1:enter the fully qualified path for the pipe program name, for example '/usr/bin/ssh'}\"",
                "pipeArgs": [],
                "debuggerPath": "^\"${2:enter the path for the debugger on the target machine, for example ~/vsdbg/vsdbg}\""
              }
            }
          }
        ]
      },
      {
        "type": "clr",
        "label": ".NET Framework 4.x (Windows only)",
        "languages": [
          "csharp",
          "razor",
          "qsharp",
          "aspnetcorerazor"
        ],
        "variables": {
          "pickProcess": "csharp.listProcess",
          "pickRemoteProcess": "csharp.listRemoteProcess",
          "pickRemoteDockerProcess": "csharp.listRemoteDockerProcess"
        },
        "aiKey": "AIF-d9b70cd4-b9f9-4d70-929b-a071c400b217",
        "configurationAttributes": {
          "launch": {
            "type": "object",
            "required": [
              "program"
            ],
            "properties": {
              "program": {
                "type": "string",
                "description": "Path to the application dll or .NET Core host executable to launch.\nThis property normally takes the form: '${workspaceFolder}/bin/Debug/(target-framework)/(project-name.dll)'\nExample: '${workspaceFolder}/bin/Debug/netcoreapp1.1/MyProject.dll'\n\nWhere:\n(target-framework) is the framework that the debugged project is being built for. This is normally found in the project file as the 'TargetFramework' property.\n(project-name.dll) is the name of debugged project's build output dll. This is normally the same as the project file name but with a '.dll' extension.",
                "default": "${workspaceFolder}/bin/Debug/<insert-target-framework-here>/<insert-project-name-here>.dll"
              },
              "cwd": {
                "type": "string",
                "description": "Path to the working directory of the program being debugged. Default is the current workspace.",
                "default": "${workspaceFolder}"
              },
              "args": {
                "anyOf": [
                  {
                    "type": "array",
                    "description": "Command line arguments passed to the program.",
                    "items": {
                      "type": "string"
                    },
                    "default": []
                  },
                  {
                    "type": "string",
                    "description": "Stringified version of command line arguments passed to the program.",
                    "default": ""
                  }
                ]
              },
              "stopAtEntry": {
                "type": "boolean",
                "description": "If true, the debugger should stop at the entry point of the target.",
                "default": false
              },
              "launchBrowser": {
                "description": "Describes options to launch a web browser as part of launch",
                "default": {
                  "enabled": true
                },
                "type": "object",
                "required": [
                  "enabled"
                ],
                "properties": {
                  "enabled": {
                    "type": "boolean",
                    "description": "Whether web browser launch is enabled",
                    "default": true
                  },
                  "args": {
                    "type": "string",
                    "description": "The arguments to pass to the command to open the browser. This is used only if the platform-specific element (`osx`, `linux` or `windows`) doesn't specify a value for `args`. Use ${auto-detect-url} to automatically use the address the server is listening to.",
                    "default": "${auto-detect-url}"
                  },
                  "osx": {
                    "description": "OSX-specific web launch configuration options. By default, this will start the browser using `open`.",
                    "default": {
                      "command": "open",
                      "args": "${auto-detect-url}"
                    },
                    "type": "object",
                    "required": [
                      "command"
                    ],
                    "properties": {
                      "command": {
                        "type": "string",
                        "description": "The executable which will start the web browser",
                        "default": "open"
                      },
                      "args": {
                        "type": "string",
                        "description": "The arguments to pass to the command to open the browser. Use ${auto-detect-url} to automatically use the address the server is listening to.",
                        "default": "${auto-detect-url}"
                      }
                    }
                  },
                  "linux": {
                    "description": "Linux-specific web launch configuration options. By default, this will start the browser using `xdg-open`.",
                    "default": {
                      "command": "xdg-open",
                      "args": "${auto-detect-url}"
                    },
                    "type": "object",
                    "required": [
                      "command"
                    ],
                    "properties": {
                      "command": {
                        "type": "string",
                        "description": "The executable which will start the web browser",
                        "default": "xdg-open"
                      },
                      "args": {
                        "type": "string",
                        "description": "The arguments to pass to the command to open the browser. Use ${auto-detect-url} to automatically use the address the server is listening to.",
                        "default": "${auto-detect-url}"
                      }
                    }
                  },
                  "windows": {
                    "description": "Windows-specific web launch configuration options. By default, this will start the browser using `cmd /c start`.",
                    "default": {
                      "command": "cmd.exe",
                      "args": "/C start ${auto-detect-url}"
                    },
                    "type": "object",
                    "required": [
                      "command"
                    ],
                    "properties": {
                      "command": {
                        "type": "string",
                        "description": "The executable which will start the web browser",
                        "default": "cmd.exe"
                      },
                      "args": {
                        "type": "string",
                        "description": "The arguments to pass to the command to open the browser. Use ${auto-detect-url} to automatically use the address the server is listening to.",
                        "default": "/C start ${auto-detect-url}"
                      }
                    }
                  }
                }
              },
              "env": {
                "type": "object",
                "additionalProperties": {
                  "type": "string"
                },
                "description": "Environment variables passed to the program.",
                "default": {}
              },
              "envFile": {
                "type": "string",
                "description": "Environment variables passed to the program by a file.",
                "default": "${workspaceFolder}/.env"
              },
              "console": {
                "type": "string",
                "enum": [
                  "internalConsole",
                  "integratedTerminal",
                  "externalTerminal"
                ],
                "enumDescriptions": [
                  "Output to the VS Code Debug Console. This doesn't support reading console input (ex:Console.ReadLine)",
                  "VS Code's integrated terminal",
                  "External terminal that can be configured via user settings"
                ],
                "description": "Where to launch the debug target.",
                "default": "internalConsole"
              },
              "externalConsole": {
                "type": "boolean",
                "description": "Attribute 'externalConsole' is deprecated, use 'console' instead.",
                "default": false
              },
              "launchSettingsFilePath": {
                "type": "string",
                "description": "The path to a launchSettings.json file. If this isn't set, the debugger will search in '{cwd}/Properties/launchSettings.json'.",
                "default": "${workspaceFolder}/Properties/launchSettings.json"
              },
              "launchSettingsProfile": {
                "anyOf": [
                  {
                    "type": "string"
                  },
                  {
                    "type": "null"
                  }
                ],
                "description": "If specified, indicates the name of the profile in launchSettings.json to use. This is ignored if launchSettings.json is not found. launchSettings.json will be read from the path specified should be the 'launchSettingsFilePath' property, or {cwd}/Properties/launchSettings.json if that isn't set. If this is set to null or an empty string then launchSettings.json is ignored. If this value is not specified the first 'Project' profile will be used.",
                "default": "<insert-profile-name>"
              },
              "sourceFileMap": {
                "type": "object",
                "description": "Optional source file mappings passed to the debug engine. Example: '{ \"C:\\foo\":\"/home/user/foo\" }'",
                "additionalProperties": {
                  "type": "string"
                },
                "default": {
                  "<insert-source-path-here>": "<insert-target-path-here>"
                }
              },
              "justMyCode": {
                "type": "boolean",
                "description": "Optional flag to only show user code.",
                "default": true
              },
              "requireExactSource": {
                "type": "boolean",
                "description": "Optional flag to require current source code to match the pdb.",
                "default": true
              },
              "enableStepFiltering": {
                "type": "boolean",
                "description": "Optional flag to enable stepping over Properties and Operators.",
                "default": true
              },
              "logging": {
                "description": "Optional flags to determine what types of messages should be logged to the output window.",
                "type": "object",
                "required": [],
                "default": {},
                "properties": {
                  "exceptions": {
                    "type": "boolean",
                    "description": "Optional flag to determine whether exception messages should be logged to the output window.",
                    "default": true
                  },
                  "moduleLoad": {
                    "type": "boolean",
                    "description": "Optional flag to determine whether module load events should be logged to the output window.",
                    "default": true
                  },
                  "programOutput": {
                    "type": "boolean",
                    "description": "Optional flag to determine whether program output should be logged to the output window when not using an external console.",
                    "default": true
                  },
                  "engineLogging": {
                    "type": "boolean",
                    "description": "Optional flag to determine whether diagnostic engine logs should be logged to the output window.",
                    "default": false
                  },
                  "browserStdOut": {
                    "type": "boolean",
                    "description": "Optional flag to determine if stdout text from the launching the web browser should be logged to the output window.",
                    "default": true
                  },
                  "elapsedTiming": {
                    "type": "boolean",
                    "description": "If true, engine logging will include `adapterElapsedTime` and `engineElapsedTime` properties to indicate the amount of time, in microseconds, that a request took.",
                    "default": false
                  },
                  "threadExit": {
                    "type": "boolean",
                    "description": "Controls if a message is logged when a thread in the target process exits. Default: `false`.",
                    "default": false
                  },
                  "processExit": {
                    "type": "boolean",
                    "description": "Controls if a message is logged when the target process exits, or debugging is stopped. Default: `true`.",
                    "default": true
                  }
                }
              },
              "pipeTransport": {
                "description": "When present, this tells the debugger to connect to a remote computer using another executable as a pipe that will relay standard input/output between VS Code and the .NET Core debugger backend executable (vsdbg).",
                "type": "object",
                "required": [
                  "debuggerPath"
                ],
                "default": {
                  "pipeCwd": "${workspaceFolder}",
                  "pipeProgram": "enter the fully qualified path for the pipe program name, for example '/usr/bin/ssh'",
                  "pipeArgs": [],
                  "debuggerPath": "enter the path for the debugger on the target machine, for example ~/vsdbg/vsdbg"
                },
                "properties": {
                  "pipeCwd": {
                    "type": "string",
                    "description": "The fully qualified path to the working directory for the pipe program.",
                    "default": "${workspaceFolder}"
                  },
                  "pipeProgram": {
                    "type": "string",
                    "description": "The fully qualified pipe command to execute.",
                    "default": "enter the fully qualified path for the pipe program name, for example '/usr/bin/ssh'"
                  },
                  "pipeArgs": {
                    "anyOf": [
                      {
                        "type": "array",
                        "description": "Command line arguments passed to the pipe program. Token ${debuggerCommand} in pipeArgs will get replaced by the full debugger command, this token can be specified inline with other arguments. If ${debuggerCommand} isn't used in any argument, the full debugger command will be instead be added to the end of the argument list.",
                        "items": {
                          "type": "string"
                        },
                        "default": []
                      },
                      {
                        "type": "string",
                        "description": "Stringified version of command line arguments passed to the pipe program. Token ${debuggerCommand} in pipeArgs will get replaced by the full debugger command, this token can be specified inline with other arguments. If ${debuggerCommand} isn't used in any argument, the full debugger command will be instead be added to the end of the argument list.",
                        "default": ""
                      }
                    ],
                    "default": []
                  },
                  "debuggerPath": {
                    "type": "string",
                    "description": "The full path to the debugger on the target machine.",
                    "default": "enter the path for the debugger on the target machine, for example ~/vsdbg/vsdbg"
                  },
                  "pipeEnv": {
                    "type": "object",
                    "additionalProperties": {
                      "type": "string"
                    },
                    "description": "Environment variables passed to the pipe program.",
                    "default": {}
                  },
                  "quoteArgs": {
                    "type": "boolean",
                    "description": "Should arguments that contain characters that need to be quoted (example: spaces) be quoted? Defaults to 'true'. If set to false, the debugger command will no longer be automatically quoted.",
                    "default": true
                  },
                  "windows": {
                    "description": "Windows-specific pipe launch configuration options",
                    "default": {
                      "pipeCwd": "${workspaceFolder}",
                      "pipeProgram": "enter the fully qualified path for the pipe program name, for example 'c:\\tools\\plink.exe'",
                      "pipeArgs": []
                    },
                    "type": "object",
                    "properties": {
                      "pipeCwd": {
                        "type": "string",
                        "description": "The fully qualified path to the working directory for the pipe program.",
                        "default": "${workspaceFolder}"
                      },
                      "pipeProgram": {
                        "type": "string",
                        "description": "The fully qualified pipe command to execute.",
                        "default": "enter the fully qualified path for the pipe program name, for example '/usr/bin/ssh'"
                      },
                      "pipeArgs": {
                        "anyOf": [
                          {
                            "type": "array",
                            "description": "Command line arguments passed to the pipe program. Token ${debuggerCommand} in pipeArgs will get replaced by the full debugger command, this token can be specified inline with other arguments. If ${debuggerCommand} isn't used in any argument, the full debugger command will be instead be added to the end of the argument list.",
                            "items": {
                              "type": "string"
                            },
                            "default": []
                          },
                          {
                            "type": "string",
                            "description": "Stringified version of command line arguments passed to the pipe program. Token ${debuggerCommand} in pipeArgs will get replaced by the full debugger command, this token can be specified inline with other arguments. If ${debuggerCommand} isn't used in any argument, the full debugger command will be instead be added to the end of the argument list.",
                            "default": ""
                          }
                        ],
                        "default": []
                      },
                      "quoteArgs": {
                        "type": "boolean",
                        "description": "Should arguments that contain characters that need to be quoted (example: spaces) be quoted? Defaults to 'true'. If set to false, the debugger command will no longer be automatically quoted.",
                        "default": true
                      },
                      "pipeEnv": {
                        "type": "object",
                        "additionalProperties": {
                          "type": "string"
                        },
                        "description": "Environment variables passed to the pipe program.",
                        "default": {}
                      }
                    }
                  },
                  "osx": {
                    "description": "OSX-specific pipe launch configuration options",
                    "default": {
                      "pipeCwd": "${workspaceFolder}",
                      "pipeProgram": "enter the fully qualified path for the pipe program name, for example '/usr/bin/ssh'",
                      "pipeArgs": []
                    },
                    "type": "object",
                    "properties": {
                      "pipeCwd": {
                        "type": "string",
                        "description": "The fully qualified path to the working directory for the pipe program.",
                        "default": "${workspaceFolder}"
                      },
                      "pipeProgram": {
                        "type": "string",
                        "description": "The fully qualified pipe command to execute.",
                        "default": "enter the fully qualified path for the pipe program name, for example '/usr/bin/ssh'"
                      },
                      "pipeArgs": {
                        "anyOf": [
                          {
                            "type": "array",
                            "description": "Command line arguments passed to the pipe program. Token ${debuggerCommand} in pipeArgs will get replaced by the full debugger command, this token can be specified inline with other arguments. If ${debuggerCommand} isn't used in any argument, the full debugger command will be instead be added to the end of the argument list.",
                            "items": {
                              "type": "string"
                            },
                            "default": []
                          },
                          {
                            "type": "string",
                            "description": "Stringified version of command line arguments passed to the pipe program. Token ${debuggerCommand} in pipeArgs will get replaced by the full debugger command, this token can be specified inline with other arguments. If ${debuggerCommand} isn't used in any argument, the full debugger command will be instead be added to the end of the argument list.",
                            "default": ""
                          }
                        ],
                        "default": []
                      },
                      "quoteArgs": {
                        "type": "boolean",
                        "description": "Should arguments that contain characters that need to be quoted (example: spaces) be quoted? Defaults to 'true'. If set to false, the debugger command will no longer be automatically quoted.",
                        "default": true
                      },
                      "pipeEnv": {
                        "type": "object",
                        "additionalProperties": {
                          "type": "string"
                        },
                        "description": "Environment variables passed to the pipe program.",
                        "default": {}
                      }
                    }
                  },
                  "linux": {
                    "description": "Linux-specific pipe launch configuration options",
                    "default": {
                      "pipeCwd": "${workspaceFolder}",
                      "pipeProgram": "enter the fully qualified path for the pipe program name, for example '/usr/bin/ssh'",
                      "pipeArgs": []
                    },
                    "type": "object",
                    "properties": {
                      "pipeCwd": {
                        "type": "string",
                        "description": "The fully qualified path to the working directory for the pipe program.",
                        "default": "${workspaceFolder}"
                      },
                      "pipeProgram": {
                        "type": "string",
                        "description": "The fully qualified pipe command to execute.",
                        "default": "enter the fully qualified path for the pipe program name, for example '/usr/bin/ssh'"
                      },
                      "pipeArgs": {
                        "anyOf": [
                          {
                            "type": "array",
                            "description": "Command line arguments passed to the pipe program. Token ${debuggerCommand} in pipeArgs will get replaced by the full debugger command, this token can be specified inline with other arguments. If ${debuggerCommand} isn't used in any argument, the full debugger command will be instead be added to the end of the argument list.",
                            "items": {
                              "type": "string"
                            },
                            "default": []
                          },
                          {
                            "type": "string",
                            "description": "Stringified version of command line arguments passed to the pipe program. Token ${debuggerCommand} in pipeArgs will get replaced by the full debugger command, this token can be specified inline with other arguments. If ${debuggerCommand} isn't used in any argument, the full debugger command will be instead be added to the end of the argument list.",
                            "default": ""
                          }
                        ],
                        "default": []
                      },
                      "quoteArgs": {
                        "type": "boolean",
                        "description": "Should arguments that contain characters that need to be quoted (example: spaces) be quoted? Defaults to 'true'. If set to false, the debugger command will no longer be automatically quoted.",
                        "default": true
                      },
                      "pipeEnv": {
                        "type": "object",
                        "additionalProperties": {
                          "type": "string"
                        },
                        "description": "Environment variables passed to the pipe program.",
                        "default": {}
                      }
                    }
                  }
                }
              },
              "suppressJITOptimizations": {
                "type": "boolean",
                "description": "If true, when an optimized module (.dll compiled in the Release configuration) loads in the target process, the debugger will ask the Just-In-Time compiler to generate code with optimizations disabled. For more information: https://aka.ms/VSCode-CS-LaunchJson#suppress-jit-optimizations",
                "default": false
              },
              "symbolOptions": {
                "description": "Options to control how symbols (.pdb files) are found and loaded.",
                "default": {
                  "searchPaths": [],
                  "searchMicrosoftSymbolServer": false,
                  "searchNuGetOrgSymbolServer": false
                },
                "type": "object",
                "properties": {
                  "searchPaths": {
                    "type": "array",
                    "items": {
                      "type": "string"
                    },
                    "description": "Array of symbol server URLs (example: http\u200b://MyExampleSymbolServer) or directories (example: /build/symbols) to search for .pdb files. These directories will be searched in addition to the default locations -- next to the module and the path where the pdb was originally dropped to.",
                    "default": []
                  },
                  "searchMicrosoftSymbolServer": {
                    "type": "boolean",
                    "description": "If 'true' the Microsoft Symbol server (https\u200b://msdl.microsoft.com\u200b/download/symbols) is added to the symbols search path. If unspecified, this option defaults to 'false'.",
                    "default": false
                  },
                  "searchNuGetOrgSymbolServer": {
                    "type": "boolean",
                    "description": "If 'true' the NuGet.org symbol server (https\u200b://symbols.nuget.org\u200b/download/symbols) is added to the symbols search path. If unspecified, this option defaults to 'false'.",
                    "default": false
                  },
                  "cachePath": {
                    "type": "string",
                    "description": "Directory where symbols downloaded from symbol servers should be cached. If unspecified, on Windows the debugger will default to %TEMP%\\SymbolCache, and on Linux and macOS the debugger will default to ~/.dotnet/symbolcache.",
                    "default": "~/.dotnet/symbolcache"
                  },
                  "moduleFilter": {
                    "description": "Provides options to control which modules (.dll files) the debugger will attempt to load symbols (.pdb files) for.",
                    "default": {
                      "mode": "loadAllButExcluded",
                      "excludedModules": []
                    },
                    "type": "object",
                    "required": [
                      "mode"
                    ],
                    "properties": {
                      "mode": {
                        "type": "string",
                        "enum": [
                          "loadAllButExcluded",
                          "loadOnlyIncluded"
                        ],
                        "enumDescriptions": [
                          "Load symbols for all modules unless the module is in the 'excludedModules' array.",
                          "Do not attempt to load symbols for ANY module unless it is in the 'includedModules' array, or it is included through the 'includeSymbolsNextToModules' setting."
                        ],
                        "description": "Controls which of the two basic operating modes the module filter operates in.",
                        "default": "loadAllButExcluded"
                      },
                      "excludedModules": {
                        "type": "array",
                        "items": {
                          "type": "string"
                        },
                        "description": "Array of modules that the debugger should NOT load symbols for. Wildcards (example: MyCompany.*.dll) are supported.\n\nThis property is ignored unless 'mode' is set to 'loadAllButExcluded'.",
                        "default": []
                      },
                      "includedModules": {
                        "type": "array",
                        "items": {
                          "type": "string"
                        },
                        "description": "Array of modules that the debugger should load symbols for. Wildcards (example: MyCompany.*.dll) are supported.\n\nThis property is ignored unless 'mode' is set to 'loadOnlyIncluded'.",
                        "default": [
                          "MyExampleModule.dll"
                        ]
                      },
                      "includeSymbolsNextToModules": {
                        "type": "boolean",
                        "description": "If true, for any module NOT in the 'includedModules' array, the debugger will still check next to the module itself and the launching executable, but it will not check paths on the symbol search list. This option defaults to 'true'.\n\nThis property is ignored unless 'mode' is set to 'loadOnlyIncluded'.",
                        "default": true
                      }
                    }
                  }
                }
              },
              "sourceLinkOptions": {
                "description": "Options to control how Source Link connects to web servers. For more information: https://aka.ms/VSCode-CS-LaunchJson#source-link-options",
                "default": {
                  "*": {
                    "enabled": true
                  }
                },
                "type": "object",
                "additionalItems": {
                  "type": "object",
                  "properties": {
                    "enabled": {
                      "title": "boolean",
                      "description": "Is Source Link enabled for this URL?  If unspecified, this option defaults to 'true'.",
                      "default": "true"
                    }
                  }
                }
              },
              "allowFastEvaluate": {
                "type": "boolean",
                "description": "When true (the default state), the debugger will attempt faster evaluation by simulating execution of simple properties and methods.",
                "default": true
              },
              "targetOutputLogPath": {
                "type": "string",
                "description": "When set, text that the target application writes to stdout and stderr (ex: Console.WriteLine) will be saved to the specified file. This option is ignored if console is set to something other than internalConsole.",
                "default": "${workspaceFolder}/out.txt"
              },
              "targetArchitecture": {
                "type": "string",
                "description": "[Only supported in local macOS debugging] The architecture of the debuggee. This will automatically be detected unless this parameter is set. Allowed values are x86_64 or arm64."
              },
              "checkForDevCert": {
                "type": "boolean",
                "description": "When true, the debugger will check if the computer has a self-signed HTTPS certificate used to develop web servers running on https endpoints. If unspecified, defaults to true when `serverReadyAction` is set. This option does nothing on Linux, VS Code remote, and VS Code Web UI scenarios. If the HTTPS certificate is not found or isn't trusted, the user will be prompted to install/trust it.",
                "default": true
              }
            }
          },
          "attach": {
            "type": "object",
            "required": [],
            "properties": {
              "processName": {
                "type": "string",
                "description": "",
                "default": "The process name to attach to. If this is used, 'processId' should not be used."
              },
              "processId": {
                "anyOf": [
                  {
                    "type": "string",
                    "description": "The process id to attach to. Use \"\" to get a list of running processes to attach to. If 'processId' used, 'processName' should not be used.",
                    "default": ""
                  },
                  {
                    "type": "integer",
                    "description": "The process id to attach to. Use \"\" to get a list of running processes to attach to. If 'processId' used, 'processName' should not be used.",
                    "default": 0
                  }
                ]
              },
              "sourceFileMap": {
                "type": "object",
                "description": "Optional source file mappings passed to the debug engine. Example: '{ \"C:\\foo\":\"/home/user/foo\" }'",
                "additionalProperties": {
                  "type": "string"
                },
                "default": {
                  "<insert-source-path-here>": "<insert-target-path-here>"
                }
              },
              "justMyCode": {
                "type": "boolean",
                "description": "Optional flag to only show user code.",
                "default": true
              },
              "requireExactSource": {
                "type": "boolean",
                "description": "Optional flag to require current source code to match the pdb.",
                "default": true
              },
              "enableStepFiltering": {
                "type": "boolean",
                "description": "Optional flag to enable stepping over Properties and Operators.",
                "default": true
              },
              "logging": {
                "description": "Optional flags to determine what types of messages should be logged to the output window.",
                "type": "object",
                "required": [],
                "default": {},
                "properties": {
                  "exceptions": {
                    "type": "boolean",
                    "description": "Optional flag to determine whether exception messages should be logged to the output window.",
                    "default": true
                  },
                  "moduleLoad": {
                    "type": "boolean",
                    "description": "Optional flag to determine whether module load events should be logged to the output window.",
                    "default": true
                  },
                  "programOutput": {
                    "type": "boolean",
                    "description": "Optional flag to determine whether program output should be logged to the output window when not using an external console.",
                    "default": true
                  },
                  "engineLogging": {
                    "type": "boolean",
                    "description": "Optional flag to determine whether diagnostic engine logs should be logged to the output window.",
                    "default": false
                  },
                  "browserStdOut": {
                    "type": "boolean",
                    "description": "Optional flag to determine if stdout text from the launching the web browser should be logged to the output window.",
                    "default": true
                  },
                  "elapsedTiming": {
                    "type": "boolean",
                    "description": "If true, engine logging will include `adapterElapsedTime` and `engineElapsedTime` properties to indicate the amount of time, in microseconds, that a request took.",
                    "default": false
                  },
                  "threadExit": {
                    "type": "boolean",
                    "description": "Controls if a message is logged when a thread in the target process exits. Default: `false`.",
                    "default": false
                  },
                  "processExit": {
                    "type": "boolean",
                    "description": "Controls if a message is logged when the target process exits, or debugging is stopped. Default: `true`.",
                    "default": true
                  }
                }
              },
              "pipeTransport": {
                "description": "When present, this tells the debugger to connect to a remote computer using another executable as a pipe that will relay standard input/output between VS Code and the .NET Core debugger backend executable (vsdbg).",
                "type": "object",
                "required": [
                  "debuggerPath"
                ],
                "default": {
                  "pipeCwd": "${workspaceFolder}",
                  "pipeProgram": "enter the fully qualified path for the pipe program name, for example '/usr/bin/ssh'",
                  "pipeArgs": [],
                  "debuggerPath": "enter the path for the debugger on the target machine, for example ~/vsdbg/vsdbg"
                },
                "properties": {
                  "pipeCwd": {
                    "type": "string",
                    "description": "The fully qualified path to the working directory for the pipe program.",
                    "default": "${workspaceFolder}"
                  },
                  "pipeProgram": {
                    "type": "string",
                    "description": "The fully qualified pipe command to execute.",
                    "default": "enter the fully qualified path for the pipe program name, for example '/usr/bin/ssh'"
                  },
                  "pipeArgs": {
                    "anyOf": [
                      {
                        "type": "array",
                        "description": "Command line arguments passed to the pipe program. Token ${debuggerCommand} in pipeArgs will get replaced by the full debugger command, this token can be specified inline with other arguments. If ${debuggerCommand} isn't used in any argument, the full debugger command will be instead be added to the end of the argument list.",
                        "items": {
                          "type": "string"
                        },
                        "default": []
                      },
                      {
                        "type": "string",
                        "description": "Stringified version of command line arguments passed to the pipe program. Token ${debuggerCommand} in pipeArgs will get replaced by the full debugger command, this token can be specified inline with other arguments. If ${debuggerCommand} isn't used in any argument, the full debugger command will be instead be added to the end of the argument list.",
                        "default": ""
                      }
                    ],
                    "default": []
                  },
                  "debuggerPath": {
                    "type": "string",
                    "description": "The full path to the debugger on the target machine.",
                    "default": "enter the path for the debugger on the target machine, for example ~/vsdbg/vsdbg"
                  },
                  "pipeEnv": {
                    "type": "object",
                    "additionalProperties": {
                      "type": "string"
                    },
                    "description": "Environment variables passed to the pipe program.",
                    "default": {}
                  },
                  "quoteArgs": {
                    "type": "boolean",
                    "description": "Should arguments that contain characters that need to be quoted (example: spaces) be quoted? Defaults to 'true'. If set to false, the debugger command will no longer be automatically quoted.",
                    "default": true
                  },
                  "windows": {
                    "description": "Windows-specific pipe launch configuration options",
                    "default": {
                      "pipeCwd": "${workspaceFolder}",
                      "pipeProgram": "enter the fully qualified path for the pipe program name, for example 'c:\\tools\\plink.exe'",
                      "pipeArgs": []
                    },
                    "type": "object",
                    "properties": {
                      "pipeCwd": {
                        "type": "string",
                        "description": "The fully qualified path to the working directory for the pipe program.",
                        "default": "${workspaceFolder}"
                      },
                      "pipeProgram": {
                        "type": "string",
                        "description": "The fully qualified pipe command to execute.",
                        "default": "enter the fully qualified path for the pipe program name, for example '/usr/bin/ssh'"
                      },
                      "pipeArgs": {
                        "anyOf": [
                          {
                            "type": "array",
                            "description": "Command line arguments passed to the pipe program. Token ${debuggerCommand} in pipeArgs will get replaced by the full debugger command, this token can be specified inline with other arguments. If ${debuggerCommand} isn't used in any argument, the full debugger command will be instead be added to the end of the argument list.",
                            "items": {
                              "type": "string"
                            },
                            "default": []
                          },
                          {
                            "type": "string",
                            "description": "Stringified version of command line arguments passed to the pipe program. Token ${debuggerCommand} in pipeArgs will get replaced by the full debugger command, this token can be specified inline with other arguments. If ${debuggerCommand} isn't used in any argument, the full debugger command will be instead be added to the end of the argument list.",
                            "default": ""
                          }
                        ],
                        "default": []
                      },
                      "quoteArgs": {
                        "type": "boolean",
                        "description": "Should arguments that contain characters that need to be quoted (example: spaces) be quoted? Defaults to 'true'. If set to false, the debugger command will no longer be automatically quoted.",
                        "default": true
                      },
                      "pipeEnv": {
                        "type": "object",
                        "additionalProperties": {
                          "type": "string"
                        },
                        "description": "Environment variables passed to the pipe program.",
                        "default": {}
                      }
                    }
                  },
                  "osx": {
                    "description": "OSX-specific pipe launch configuration options",
                    "default": {
                      "pipeCwd": "${workspaceFolder}",
                      "pipeProgram": "enter the fully qualified path for the pipe program name, for example '/usr/bin/ssh'",
                      "pipeArgs": []
                    },
                    "type": "object",
                    "properties": {
                      "pipeCwd": {
                        "type": "string",
                        "description": "The fully qualified path to the working directory for the pipe program.",
                        "default": "${workspaceFolder}"
                      },
                      "pipeProgram": {
                        "type": "string",
                        "description": "The fully qualified pipe command to execute.",
                        "default": "enter the fully qualified path for the pipe program name, for example '/usr/bin/ssh'"
                      },
                      "pipeArgs": {
                        "anyOf": [
                          {
                            "type": "array",
                            "description": "Command line arguments passed to the pipe program. Token ${debuggerCommand} in pipeArgs will get replaced by the full debugger command, this token can be specified inline with other arguments. If ${debuggerCommand} isn't used in any argument, the full debugger command will be instead be added to the end of the argument list.",
                            "items": {
                              "type": "string"
                            },
                            "default": []
                          },
                          {
                            "type": "string",
                            "description": "Stringified version of command line arguments passed to the pipe program. Token ${debuggerCommand} in pipeArgs will get replaced by the full debugger command, this token can be specified inline with other arguments. If ${debuggerCommand} isn't used in any argument, the full debugger command will be instead be added to the end of the argument list.",
                            "default": ""
                          }
                        ],
                        "default": []
                      },
                      "quoteArgs": {
                        "type": "boolean",
                        "description": "Should arguments that contain characters that need to be quoted (example: spaces) be quoted? Defaults to 'true'. If set to false, the debugger command will no longer be automatically quoted.",
                        "default": true
                      },
                      "pipeEnv": {
                        "type": "object",
                        "additionalProperties": {
                          "type": "string"
                        },
                        "description": "Environment variables passed to the pipe program.",
                        "default": {}
                      }
                    }
                  },
                  "linux": {
                    "description": "Linux-specific pipe launch configuration options",
                    "default": {
                      "pipeCwd": "${workspaceFolder}",
                      "pipeProgram": "enter the fully qualified path for the pipe program name, for example '/usr/bin/ssh'",
                      "pipeArgs": []
                    },
                    "type": "object",
                    "properties": {
                      "pipeCwd": {
                        "type": "string",
                        "description": "The fully qualified path to the working directory for the pipe program.",
                        "default": "${workspaceFolder}"
                      },
                      "pipeProgram": {
                        "type": "string",
                        "description": "The fully qualified pipe command to execute.",
                        "default": "enter the fully qualified path for the pipe program name, for example '/usr/bin/ssh'"
                      },
                      "pipeArgs": {
                        "anyOf": [
                          {
                            "type": "array",
                            "description": "Command line arguments passed to the pipe program. Token ${debuggerCommand} in pipeArgs will get replaced by the full debugger command, this token can be specified inline with other arguments. If ${debuggerCommand} isn't used in any argument, the full debugger command will be instead be added to the end of the argument list.",
                            "items": {
                              "type": "string"
                            },
                            "default": []
                          },
                          {
                            "type": "string",
                            "description": "Stringified version of command line arguments passed to the pipe program. Token ${debuggerCommand} in pipeArgs will get replaced by the full debugger command, this token can be specified inline with other arguments. If ${debuggerCommand} isn't used in any argument, the full debugger command will be instead be added to the end of the argument list.",
                            "default": ""
                          }
                        ],
                        "default": []
                      },
                      "quoteArgs": {
                        "type": "boolean",
                        "description": "Should arguments that contain characters that need to be quoted (example: spaces) be quoted? Defaults to 'true'. If set to false, the debugger command will no longer be automatically quoted.",
                        "default": true
                      },
                      "pipeEnv": {
                        "type": "object",
                        "additionalProperties": {
                          "type": "string"
                        },
                        "description": "Environment variables passed to the pipe program.",
                        "default": {}
                      }
                    }
                  }
                }
              },
              "suppressJITOptimizations": {
                "type": "boolean",
                "description": "If true, when an optimized module (.dll compiled in the Release configuration) loads in the target process, the debugger will ask the Just-In-Time compiler to generate code with optimizations disabled. For more information: https://aka.ms/VSCode-CS-LaunchJson#suppress-jit-optimizations",
                "default": false
              },
              "symbolOptions": {
                "description": "Options to control how symbols (.pdb files) are found and loaded.",
                "default": {
                  "searchPaths": [],
                  "searchMicrosoftSymbolServer": false,
                  "searchNuGetOrgSymbolServer": false
                },
                "type": "object",
                "properties": {
                  "searchPaths": {
                    "type": "array",
                    "items": {
                      "type": "string"
                    },
                    "description": "Array of symbol server URLs (example: http\u200b://MyExampleSymbolServer) or directories (example: /build/symbols) to search for .pdb files. These directories will be searched in addition to the default locations -- next to the module and the path where the pdb was originally dropped to.",
                    "default": []
                  },
                  "searchMicrosoftSymbolServer": {
                    "type": "boolean",
                    "description": "If 'true' the Microsoft Symbol server (https\u200b://msdl.microsoft.com\u200b/download/symbols) is added to the symbols search path. If unspecified, this option defaults to 'false'.",
                    "default": false
                  },
                  "searchNuGetOrgSymbolServer": {
                    "type": "boolean",
                    "description": "If 'true' the NuGet.org symbol server (https\u200b://symbols.nuget.org\u200b/download/symbols) is added to the symbols search path. If unspecified, this option defaults to 'false'.",
                    "default": false
                  },
                  "cachePath": {
                    "type": "string",
                    "description": "Directory where symbols downloaded from symbol servers should be cached. If unspecified, on Windows the debugger will default to %TEMP%\\SymbolCache, and on Linux and macOS the debugger will default to ~/.dotnet/symbolcache.",
                    "default": "~/.dotnet/symbolcache"
                  },
                  "moduleFilter": {
                    "description": "Provides options to control which modules (.dll files) the debugger will attempt to load symbols (.pdb files) for.",
                    "default": {
                      "mode": "loadAllButExcluded",
                      "excludedModules": []
                    },
                    "type": "object",
                    "required": [
                      "mode"
                    ],
                    "properties": {
                      "mode": {
                        "type": "string",
                        "enum": [
                          "loadAllButExcluded",
                          "loadOnlyIncluded"
                        ],
                        "enumDescriptions": [
                          "Load symbols for all modules unless the module is in the 'excludedModules' array.",
                          "Do not attempt to load symbols for ANY module unless it is in the 'includedModules' array, or it is included through the 'includeSymbolsNextToModules' setting."
                        ],
                        "description": "Controls which of the two basic operating modes the module filter operates in.",
                        "default": "loadAllButExcluded"
                      },
                      "excludedModules": {
                        "type": "array",
                        "items": {
                          "type": "string"
                        },
                        "description": "Array of modules that the debugger should NOT load symbols for. Wildcards (example: MyCompany.*.dll) are supported.\n\nThis property is ignored unless 'mode' is set to 'loadAllButExcluded'.",
                        "default": []
                      },
                      "includedModules": {
                        "type": "array",
                        "items": {
                          "type": "string"
                        },
                        "description": "Array of modules that the debugger should load symbols for. Wildcards (example: MyCompany.*.dll) are supported.\n\nThis property is ignored unless 'mode' is set to 'loadOnlyIncluded'.",
                        "default": [
                          "MyExampleModule.dll"
                        ]
                      },
                      "includeSymbolsNextToModules": {
                        "type": "boolean",
                        "description": "If true, for any module NOT in the 'includedModules' array, the debugger will still check next to the module itself and the launching executable, but it will not check paths on the symbol search list. This option defaults to 'true'.\n\nThis property is ignored unless 'mode' is set to 'loadOnlyIncluded'.",
                        "default": true
                      }
                    }
                  }
                }
              },
              "sourceLinkOptions": {
                "description": "Options to control how Source Link connects to web servers. For more information: https://aka.ms/VSCode-CS-LaunchJson#source-link-options",
                "default": {
                  "*": {
                    "enabled": true
                  }
                },
                "type": "object",
                "additionalItems": {
                  "type": "object",
                  "properties": {
                    "enabled": {
                      "title": "boolean",
                      "description": "Is Source Link enabled for this URL?  If unspecified, this option defaults to 'true'.",
                      "default": "true"
                    }
                  }
                }
              },
              "allowFastEvaluate": {
                "type": "boolean",
                "description": "When true (the default state), the debugger will attempt faster evaluation by simulating execution of simple properties and methods.",
                "default": true
              },
              "targetArchitecture": {
                "type": "string",
                "description": "[Only supported in local macOS debugging] The architecture of the debuggee. This will automatically be detected unless this parameter is set. Allowed values are x86_64 or arm64."
              }
            }
          }
        }
      },
      {
        "type": "blazorwasm",
        "label": "Blazor WebAssembly Debug",
        "initialConfigurations": [
          {
            "type": "blazorwasm",
            "name": "Launch and Debug Blazor WebAssembly Application",
            "request": "launch"
          }
        ],
        "configurationAttributes": {
          "launch": {
            "properties": {
              "cwd": {
                "type": "string",
                "description": "The directory of the Blazor WebAssembly app, defaults to the workspace folder.",
                "default": "${workspaceFolder}"
              },
              "url": {
                "type": "string",
                "description": "The URL of the application",
                "default": "https://localhost:5001"
              },
              "browser": {
                "type": "string",
                "description": "The debugging browser to launch (Edge or Chrome)",
                "default": "edge",
                "enum": [
                  "chrome",
                  "edge"
                ]
              },
              "trace": {
                "type": [
                  "boolean",
                  "string"
                ],
                "default": "true",
                "enum": [
                  "verbose",
                  true
                ],
                "description": "If true, verbose logs from JS debugger are sent to log file. If 'verbose', send logs to console."
              },
              "hosted": {
                "type": "boolean",
                "default": "false",
                "description": "True if the app is a hosted Blazor WebAssembly app, false otherwise."
              },
              "webRoot": {
                "type": "string",
                "default": "${workspaceFolder}",
                "description": "Specifies the absolute path to the webserver root."
              },
              "timeout": {
                "type": "number",
                "default": 30000,
                "description": "Retry for this number of milliseconds to connect to browser."
              },
              "program": {
                "type": "string",
                "default": "${workspaceFolder}/Server/bin/Debug/<target-framework>/<target-dll>",
                "description": "The path of the DLL to execute when launching a hosted server app"
              },
              "env": {
                "type": "object",
                "description": "Environment variables passed to dotnet. Only valid for hosted apps."
              },
              "dotNetConfig": {
                "description": "Options passed to the underlying .NET debugger. For more info, see https://github.com/OmniSharp/omnisharp-vscode/blob/master/debugger.md.",
                "type": "object",
                "required": [],
                "default": {},
                "properties": {
                  "justMyCode": {
                    "type": "boolean",
                    "description": "Optional flag to only show user code.",
                    "default": true
                  },
                  "logging": {
                    "description": "Optional flags to determine what types of messages should be logged to the output window. Applicable only for the app server of hosted Blazor WASM apps.",
                    "type": "object",
                    "required": [],
                    "default": {},
                    "properties": {
                      "exceptions": {
                        "type": "boolean",
                        "description": "Optional flag to determine whether exception messages should be logged to the output window.",
                        "default": true
                      },
                      "moduleLoad": {
                        "type": "boolean",
                        "description": "Optional flag to determine whether module load events should be logged to the output window.",
                        "default": true
                      },
                      "programOutput": {
                        "type": "boolean",
                        "description": "Optional flag to determine whether program output should be logged to the output window when not using an external console.",
                        "default": true
                      },
                      "engineLogging": {
                        "type": "boolean",
                        "description": "Optional flag to determine whether diagnostic engine logs should be logged to the output window.",
                        "default": false
                      },
                      "browserStdOut": {
                        "type": "boolean",
                        "description": "Optional flag to determine if stdout text from the launching the web browser should be logged to the output window.",
                        "default": true
                      },
                      "elapsedTiming": {
                        "type": "boolean",
                        "description": "If true, engine logging will include `adapterElapsedTime` and `engineElapsedTime` properties to indicate the amount of time, in microseconds, that a request took.",
                        "default": false
                      },
                      "threadExit": {
                        "type": "boolean",
                        "description": "Controls if a message is logged when a thread in the target process exits. Default: `false`.",
                        "default": false
                      },
                      "processExit": {
                        "type": "boolean",
                        "description": "Controls if a message is logged when the target process exits, or debugging is stopped. Default: `true`.",
                        "default": true
                      }
                    }
                  },
                  "sourceFileMap": {
                    "type": "object",
                    "description": "Optional source file mappings passed to the debug engine. Example: '{ \"C:\\foo\":\"/home/user/foo\" }'",
                    "additionalProperties": {
                      "type": "string"
                    },
                    "default": {
                      "<insert-source-path-here>": "<insert-target-path-here>"
                    }
                  }
                }
              },
              "browserConfig": {
                "description": "Options based to the underlying JavaScript debugger. For more info, see https://github.com/microsoft/vscode-js-debug/blob/master/OPTIONS.md.",
                "type": "object",
                "required": [],
                "default": {},
                "properties": {
                  "outputCapture": {
                    "enum": [
                      "console",
                      "std"
                    ],
                    "description": "From where to capture output messages: the default debug API if set to `console`, or stdout/stderr streams if set to `std`.",
                    "default": "console"
                  }
                }
              }
            }
          },
          "attach": {
            "properties": {
              "url": {
                "type": "string",
                "description": "The URL of the application",
                "default": "https://localhost:5001"
              },
              "cwd": {
                "type": "string",
                "description": "The directory of the Blazor WebAssembly app, defaults to the workspace folder.",
                "default": "${workspaceFolder}"
              },
              "browser": {
                "type": "string",
                "description": "The debugging browser to launch (Edge or Chrome)",
                "default": "chrome",
                "enum": [
                  "chrome",
                  "edge"
                ]
              },
              "trace": {
                "type": [
                  "boolean",
                  "string"
                ],
                "default": "true",
                "enum": [
                  "verbose",
                  true
                ],
                "description": "If true, verbose logs from JS debugger are sent to log file. If 'verbose', send logs to console."
              },
              "webRoot": {
                "type": "string",
                "default": "${workspaceFolder}",
                "description": "Specifies the absolute path to the webserver root."
              },
              "timeout": {
                "type": "number",
                "default": 30000,
                "description": "Retry for this number of milliseconds to connect to browser."
              }
            }
          }
        }
      }
    ],
    "semanticTokenTypes": [
      {
        "id": "razorComponentElement",
        "description": "A Razor component element"
      },
      {
        "id": "razorComponentAttribute",
        "description": "A Razor component attribute"
      },
      {
        "id": "razorTagHelperElement",
        "description": "A Razor TagHelper Element"
      },
      {
        "id": "razorTagHelperAttribute",
        "description": "A Razor TagHelper Attribute"
      },
      {
        "id": "razorTransition",
        "description": "A Razor transition"
      },
      {
        "id": "razorDirectiveAttribute",
        "description": "A Razor Directive Attribute"
      },
      {
        "id": "razorDirectiveColon",
        "description": "A colon between directive attribute parameters"
      },
      {
        "id": "razorDirective",
        "description": "A Razor directive such as 'code' or 'function'"
      },
      {
        "id": "razorComment",
        "description": "A Razor comment"
      },
      {
        "id": "markupCommentPunctuation",
        "description": "The '@' or '*' of a Razor comment."
      },
      {
        "id": "markupTagDelimiter",
        "description": "Markup delimiters like '<', '>', and '/'."
      },
      {
        "id": "markupOperator",
        "description": "Delimiter for Markup Attribute Key-Value pairs."
      },
      {
        "id": "markupElement",
        "description": "The name of a Markup element."
      },
      {
        "id": "markupAttribute",
        "description": "The name of a Markup attribute."
      },
      {
        "id": "markupComment",
        "description": "The contents of a Markup comment."
      },
      {
        "id": "markupCommentPunctuation",
        "description": "The begining or ending punctuation of a Markup comment."
      },
      {
        "id": "plainKeyword",
        "description": "Represents a keyword"
      },
      {
        "id": "controlKeyword",
        "description": "Represents a control-flow keyword"
      },
      {
        "id": "operatorOverloaded",
        "description": "Represents a custom implementation of an operator"
      },
      {
        "id": "preprocessorKeyword",
        "description": "Represents"
      },
      {
        "id": "preprocessorText",
        "description": "Represents"
      },
      {
        "id": "excludedCode",
        "description": ""
      },
      {
        "id": "punctuation",
        "description": ""
      },
      {
        "id": "stringVerbatim",
        "description": ""
      },
      {
        "id": "stringEscapeCharacter",
        "description": ""
      },
      {
        "id": "delegate",
        "description": ""
      },
      {
        "id": "module",
        "description": ""
      },
      {
        "id": "extensionMethod",
        "description": ""
      },
      {
        "id": "field",
        "description": ""
      },
      {
        "id": "local",
        "description": ""
      },
      {
        "id": "xmlDocCommentAttributeName",
        "description": ""
      },
      {
        "id": "xmlDocCommentAttributeQuotes",
        "description": ""
      },
      {
        "id": "xmlDocCommentAttributeValue",
        "description": ""
      },
      {
        "id": "xmlDocCommentCDataSection",
        "description": ""
      },
      {
        "id": "xmlDocCommentComment",
        "description": ""
      },
      {
        "id": "xmlDocCommentDelimiter",
        "description": ""
      },
      {
        "id": "xmlDocCommentEntityReference",
        "description": ""
      },
      {
        "id": "xmlDocCommentName",
        "description": ""
      },
      {
        "id": "xmlDocCommentProcessingInstruction",
        "description": ""
      },
      {
        "id": "xmlDocCommentText",
        "description": ""
      },
      {
        "id": "regexComment",
        "description": ""
      },
      {
        "id": "regexCharacterClass",
        "description": ""
      },
      {
        "id": "regexAnchor",
        "description": ""
      },
      {
        "id": "regexQuantifier",
        "description": ""
      },
      {
        "id": "regexGrouping",
        "description": ""
      },
      {
        "id": "regexAlternation",
        "description": ""
      },
      {
        "id": "regexSelfEscapedCharacter",
        "description": ""
      },
      {
        "id": "regexOtherEscape",
        "description": ""
      }
    ],
    "semanticTokenModifiers": [],
    "semanticTokenScopes": [
      {
        "language": "aspnetcorerazor",
        "scopes": {
          "razorComponentElement": [
            "entity.name.class.element.component"
          ],
          "razorComponentAttribute": [
            "entity.name.class.attribute.component"
          ],
          "razorTagHelperElement": [
            "entity.name.class.element.taghelper"
          ],
          "razorTagHelperAttribute": [
            "entity.name.class.attribute.taghelper"
          ],
          "razorTransition": [
            "keyword.control.razor.transition"
          ],
          "razorDirectiveAttribute": [
            "keyword.control.razor.directive.attribute",
            "keyword.control.cshtml.directive.attribute"
          ],
          "razorDirectiveColon": [
            "keyword.control.razor.directive.colon",
            "keyword.control.cshtml.directive.colon"
          ],
          "razorDirective": [
            "keyword.control.razor.directive",
            "keyword.control.cshtml.directive"
          ],
          "razorComment": [
            "comment.block.razor"
          ],
          "razorCommentTransition": [
            "meta.comment.razor",
            "keyword.control.cshtml.transition"
          ],
          "razorCommentStar": [
            "keyword.control.razor.comment.star",
            "meta.comment.razor"
          ],
          "angleBracket": [
            "punctuation.definition.tag"
          ],
          "forwardSlash": [
            "punctuation.definition.tag"
          ],
          "equals": [
            "punctuation.separator.key-value.html"
          ],
          "markupElement": [
            "entity.name.tag.html"
          ],
          "markupAttribute": [
            "entity.other.attribute-name.html"
          ],
          "markupComment": [
            "comment.block.html"
          ],
          "markupCommentPunctuation": [
            "punctuation.definition.comment.html",
            "comment.block.html"
          ]
        }
      },
      {
        "language": "csharp",
        "scopes": {
          "plainKeyword": [
            "keyword.cs"
          ],
          "controlKeyword": [
            "keyword.control.cs"
          ],
          "operatorOverloaded": [
            "entity.name.function.member.overload.cs"
          ],
          "preprocessorKeyword": [
            "keyword.preprocessor.cs"
          ],
          "preprocessorText": [
            "meta.preprocessor.string.cs"
          ],
          "excludedCode": [
            "support.other.excluded.cs"
          ],
          "punctuation": [
            "punctuation.cs"
          ],
          "stringVerbatim": [
            "string.verbatim.cs"
          ],
          "stringEscapeCharacter": [
            "constant.character.escape.cs"
          ],
          "delegate": [
            "entity.name.type.delegate.cs"
          ],
          "module": [
            "entity.name.type.module.cs"
          ],
          "extensionMethod": [
            "entity.name.function.extension.cs"
          ],
          "field": [
            "entity.name.variable.field.cs"
          ],
          "local": [
            "entity.name.variable.local.cs"
          ],
          "xmlDocCommentAttributeName": [
            "comment.documentation.attribute.name.cs"
          ],
          "xmlDocCommentAttributeQuotes": [
            "comment.documentation.attribute.quotes.cs"
          ],
          "xmlDocCommentAttributeValue": [
            "comment.documentation.attribute.value.cs"
          ],
          "xmlDocCommentCDataSection": [
            "comment.documentation.cdata.cs"
          ],
          "xmlDocCommentComment": [
            "comment.documentation.comment.cs"
          ],
          "xmlDocCommentDelimiter": [
            "comment.documentation.delimiter.cs"
          ],
          "xmlDocCommentEntityReference": [
            "comment.documentation.entityReference.cs"
          ],
          "xmlDocCommentName": [
            "comment.documentation.name.cs"
          ],
          "xmlDocCommentProcessingInstruction": [
            "comment.documentation.processingInstruction.cs"
          ],
          "xmlDocCommentText": [
            "comment.documentation.cs"
          ],
          "regexComment": [
            "string.regexp.comment.cs"
          ],
          "regexCharacterClass": [
            "constant.character.character-class.regexp.cs"
          ],
          "regexAnchor": [
            "keyword.control.anchor.regexp.cs"
          ],
          "regexQuantifier": [
            "keyword.operator.quantifier.regexp.cs"
          ],
          "regexGrouping": [
            "punctuation.definition.group.regexp.cs"
          ],
          "regexAlternation": [
            "keyword.operator.or.regexp.cs"
          ],
          "regexSelfEscapedCharacter": [
            "string.regexp.self-escaped-character.cs"
          ],
          "regexOtherEscape": [
            "string.regexp.other-escape.cs"
          ]
        }
      }
    ],
    "languages": [
      {
        "id": "aspnetcorerazor",
        "extensions": [
          ".cshtml",
          ".razor"
        ],
        "mimetypes": [
          "text/x-cshtml"
        ],
        "configuration": "./src/razor/language-configuration.json",
        "aliases": [
          "ASP.NET Razor"
        ]
      }
    ],
    "grammars": [
      {
        "language": "aspnetcorerazor",
        "scopeName": "text.aspnetcorerazor",
        "path": "./src/razor/syntaxes/aspnetcorerazor.tmLanguage.json"
      }
    ],
    "menus": {
      "commandPalette": [
        {
          "command": "dotnet.test.runTestsInContext",
          "when": "editorLangId == csharp"
        },
        {
          "command": "dotnet.test.debugTestsInContext",
          "when": "editorLangId == csharp"
        }
      ],
      "editor/title": [
        {
          "command": "extension.showRazorCSharpWindow",
          "when": "resourceLangId == aspnetcorerazor"
        },
        {
          "command": "extension.showRazorHtmlWindow",
          "when": "resourceLangId == aspnetcorerazor"
        },
        {
          "command": "razor.reportIssue",
          "when": "resourceLangId == aspnetcorerazor"
        }
      ],
      "editor/context": [
        {
          "command": "dotnet.test.runTestsInContext",
          "when": "editorLangId == csharp",
          "group": "2_dotnet@1"
        },
        {
          "command": "dotnet.test.debugTestsInContext",
          "when": "editorLangId == csharp",
          "group": "2_dotnet@2"
        }
      ]
    },
    "viewsWelcome": [
      {
        "view": "debug",
        "contents": "[Generate C# Assets for Build and Debug](command:dotnet.generateAssets)\n\nTo learn more about launch.json, see [Configuring launch.json for C# debugging](https://aka.ms/VSCode-CS-LaunchJson).",
        "when": "debugStartLanguage == csharp"
      }
    ]
  }
}<|MERGE_RESOLUTION|>--- conflicted
+++ resolved
@@ -35,13 +35,8 @@
     }
   },
   "defaults": {
-<<<<<<< HEAD
-    "omniSharp": "1.39.4",
-    "razor": "7.0.0-preview.23124.2"
-=======
     "omniSharp": "1.39.5",
-    "razor": "7.0.0-preview.23067.5"
->>>>>>> 4ee80400
+    "razor": "razor": "7.0.0-preview.23124.2"
   },
   "main": "./dist/extension",
   "scripts": {
