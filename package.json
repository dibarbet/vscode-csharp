{
  "name": "csharp",
  "publisher": "ms-dotnettools",
  "version": "1.23.6",
  "description": "C# for Visual Studio Code (powered by OmniSharp).",
  "displayName": "C#",
  "author": "Microsoft Corporation",
  "license": "SEE LICENSE IN RuntimeLicenses/license.txt",
  "icon": "images/csharpIcon.png",
  "preview": false,
  "bugs": {
    "url": "https://github.com/OmniSharp/omnisharp-vscode/issues"
  },
  "repository": {
    "type": "git",
    "url": "https://github.com/OmniSharp/omnisharp-vscode.git"
  },
  "categories": [
    "Debuggers",
    "Programming Languages",
    "Linters",
    "Snippets"
  ],
  "keywords": [
    "multi-root ready",
    ".NET",
    "ASP.NET",
    ".NET Core",
    "dotnet"
  ],
  "defaults": {
    "omniSharp": "1.37.3",
    "razor": "6.0.0-alpha.1.20529.17"
  },
  "main": "./dist/extension",
  "scripts": {
    "vscode:prepublish": "tsc -p ./ && webpack --mode production",
    "compile": "tsc -p ./ && gulp tslint",
    "compileDev": "tsc -p ./ && gulp tslint && webpack --mode development",
    "watch": "tsc -watch -p ./",
    "tdd": "mocha --config ./.mocharc.jsonc --watch --watch-extensions ts test/unitTests/**/*.test.ts*",
    "test": "gulp test",
    "test:unit": "gulp test:unit",
    "test:feature": "gulp test:feature",
    "test:integration": "gulp test:integration",
    "test:integration:singleCsproj": "gulp test:integration:singleCsproj",
    "test:integration:slnWithCsproj": "gulp test:integration:slnWithCsproj",
    "test:release": "mocha --config ./.mocharc.jsonc test/releaseTests/**/*.test.ts",
    "test:artifacts": "mocha --config ./.mocharc.jsonc test/artifactTests/**/*.test.ts",
    "postinstall": "node ./node_modules/vscode/bin/install",
    "cov:instrument": "gulp cov:instrument",
    "cov:merge": "gulp cov:merge",
    "cov:merge-html": "gulp cov:merge-html",
    "cov:report": "npm-run-all cov:report:integration cov:report:unit",
    "cov:report:unit": "gulp cov:report:unit",
    "cov:report:integration": "gulp cov:report:integration",
    "unpackage:vsix": "gulp vsix:release:unpackage",
    "gulp": "gulp"
  },
  "nyc": {
    "include": [
      "src/**/*.ts",
      "src/**/*.tsx"
    ],
    "extension": [
      ".ts",
      ".tsx"
    ],
    "require": [
      "ts-node/register",
      "source-map-support/register"
    ],
    "sourceMap": true,
    "instrument": true
  },
  "dependencies": {
    "async-file": "2.0.2",
    "fs-extra": "7.0.1",
    "http-proxy-agent": "2.1.0",
    "https-proxy-agent": "^3.0.1",
    "jsonc-parser": "2.0.3",
    "microsoft.aspnetcore.razor.vscode": "https://download.visualstudio.microsoft.com/download/pr/813d0878-1f3c-41ad-909f-3a79032f77bd/312cddba1ed0acdae0fd9ec3f44026b2/microsoft.aspnetcore.razor.vscode-6.0.0-alpha.1.20529.17.tgz",
    "mkdirp": "^1.0.3",
    "node-filter-async": "1.1.1",
    "node-machine-id": "1.1.12",
    "remove-bom-buffer": "3.0.0",
    "request-light": "0.2.4",
    "rxjs": "6.4.0",
    "semver": "5.6.0",
    "stream": "0.0.2",
    "strip-bom": "3.0.0",
    "tmp": "0.0.33",
    "vscode-debugprotocol": "1.33.0",
    "vscode-extension-telemetry": "0.1.6",
    "vscode-languageclient": "^6.1.3",
    "vscode-languageserver-protocol": "^3.15.3",
    "yauzl": "2.10.0"
  },
  "devDependencies": {
    "@types/archiver": "2.1.2",
    "@types/chai": "4.1.7",
    "@types/chai-arrays": "1.0.2",
    "@types/chai-as-promised": "7.1.0",
    "@types/chai-string": "1.4.1",
    "@types/del": "3.0.1",
    "@types/fs-extra": "5.0.4",
    "@types/gulp": "4.0.5",
    "@types/gulp-mocha": "0.0.32",
    "@types/istanbul": "0.4.30",
    "@types/minimist": "1.2.0",
    "@types/mkdirp": "0.5.2",
    "@types/mocha": "5.2.5",
    "@types/node": "10.12.24",
    "@types/semver": "5.5.0",
    "@types/tmp": "0.0.33",
    "@types/unzipper": "^0.9.1",
    "@types/vscode": "1.33.0",
    "@types/yauzl": "2.9.1",
    "archiver": "3.0.0",
    "async-child-process": "1.1.1",
    "async-shelljs": "0.1.2",
    "chai": "4.2.0",
    "chai-arrays": "2.0.0",
    "chai-as-promised": "7.1.1",
    "chai-fs": "2.0.0",
    "chai-string": "1.5.0",
    "codecov": "3.7.1",
    "copyfiles": "^2.3.0",
    "cross-env": "5.2.0",
    "del": "3.0.0",
    "find-versions": "3.0.0",
    "get-port": "4.1.0",
    "glob-promise": "3.4.0",
    "gulp": "4.0.0",
    "gulp-mocha": "6.0.0",
    "gulp-tslint": "8.1.3",
    "istanbul": "0.4.5",
    "ltcdr": "2.2.1",
    "mocha": "^8.1.1",
    "mocha-typescript": "1.1.17",
    "mock-fs": "4.8.0",
    "mock-http-server": "0.2.0",
    "natives": "1.1.6",
    "npm-run-all": "4.1.5",
    "nyc": "^15.0.0",
    "plist": "3.0.1",
    "remap-istanbul": "0.13.0",
    "source-map-support": "0.5.10",
    "ts-loader": "5.3.3",
    "ts-node": "8.0.2",
    "tslint": "5.12.1",
    "tslint-microsoft-contrib": "6.0.0",
    "tslint-no-unused-expression-chai": "0.1.4",
    "typescript": "^3.8.3",
    "unzipper": "0.9.10",
    "vsce": "1.57.0",
    "vscode": "1.1.36",
    "webpack": "4.29.3",
    "webpack-cli": "^3.3.11"
  },
  "runtimeDependencies": [
    {
      "id": "OmniSharp",
      "description": "OmniSharp for Windows (.NET 4.6 / x86)",
      "url": "https://download.visualstudio.microsoft.com/download/pr/53b6d57a-1e5c-46bd-a64f-35011a3a2180/a1bbd300586e592052207344cc47073d/omnisharp-win-x86-1.37.3.zip",
      "fallbackUrl": "https://roslynomnisharp.blob.core.windows.net/releases/1.37.3/omnisharp-win-x86-1.37.3.zip",
      "installPath": ".omnisharp/1.37.3",
      "platforms": [
        "win32"
      ],
      "architectures": [
        "x86"
      ],
      "installTestPath": "./.omnisharp/1.37.3/OmniSharp.exe",
      "platformId": "win-x86",
      "integrity": "AA2544E73A17760BF6699A7C0580610FC610D63A434CEB3CCF307A772AA365C6"
    },
    {
      "id": "OmniSharp",
      "description": "OmniSharp for Windows (.NET 4.6 / x64)",
      "url": "https://download.visualstudio.microsoft.com/download/pr/53b6d57a-1e5c-46bd-a64f-35011a3a2180/fd2b97e2a06208d965a3abeb19d87e47/omnisharp-win-x64-1.37.3.zip",
      "fallbackUrl": "https://roslynomnisharp.blob.core.windows.net/releases/1.37.3/omnisharp-win-x64-1.37.3.zip",
      "installPath": ".omnisharp/1.37.3",
      "platforms": [
        "win32"
      ],
      "architectures": [
        "x86_64"
      ],
      "installTestPath": "./.omnisharp/1.37.3/OmniSharp.exe",
      "platformId": "win-x64",
      "integrity": "542841E6ECCAA3FF545BFA8778CB0CC4F4BEB5A6D2E55D5A9972E02DAB5ED993"
    },
    {
      "id": "OmniSharp",
      "description": "OmniSharp for OSX",
      "url": "https://download.visualstudio.microsoft.com/download/pr/53b6d57a-1e5c-46bd-a64f-35011a3a2180/0b3f4fd3384777867ebe50923b6dee90/omnisharp-osx-1.37.3.zip",
      "fallbackUrl": "https://roslynomnisharp.blob.core.windows.net/releases/1.37.3/omnisharp-osx-1.37.3.zip",
      "installPath": ".omnisharp/1.37.3",
      "platforms": [
        "darwin"
      ],
      "binaries": [
        "./mono.osx",
        "./run"
      ],
      "installTestPath": "./.omnisharp/1.37.3/run",
      "platformId": "osx",
      "integrity": "A146279775CCFE4CFF45964DB83CF293BD9F0C0E9FD11A517E912A5EC1B20BC9"
    },
    {
      "id": "OmniSharp",
      "description": "OmniSharp for Linux (x86)",
      "url": "https://download.visualstudio.microsoft.com/download/pr/53b6d57a-1e5c-46bd-a64f-35011a3a2180/d86b6a136dd8b420d101bcc5bfed442d/omnisharp-linux-x86-1.37.3.zip",
      "fallbackUrl": "https://roslynomnisharp.blob.core.windows.net/releases/1.37.3/omnisharp-linux-x86-1.37.3.zip",
      "installPath": ".omnisharp/1.37.3",
      "platforms": [
        "linux"
      ],
      "architectures": [
        "x86",
        "i686"
      ],
      "binaries": [
        "./mono.linux-x86",
        "./run"
      ],
      "installTestPath": "./.omnisharp/1.37.3/run",
      "platformId": "linux-x86",
      "integrity": "BBA9D8B8D894D50E3B191D7980680A93D1A493EDD77BB09A82093742AC56BFD4"
    },
    {
      "id": "OmniSharp",
      "description": "OmniSharp for Linux (x64)",
      "url": "https://download.visualstudio.microsoft.com/download/pr/53b6d57a-1e5c-46bd-a64f-35011a3a2180/4d682ee649bcf084eee3d6b675157541/omnisharp-linux-x64-1.37.3.zip",
      "fallbackUrl": "https://roslynomnisharp.blob.core.windows.net/releases/1.37.3/omnisharp-linux-x64-1.37.3.zip",
      "installPath": ".omnisharp/1.37.3",
      "platforms": [
        "linux"
      ],
      "architectures": [
        "x86_64"
      ],
      "binaries": [
        "./mono.linux-x86_64",
        "./run"
      ],
      "installTestPath": "./.omnisharp/1.37.3/run",
      "platformId": "linux-x64",
      "integrity": "DAB96800C45650A7BBEE1E6EDC1A96CD71B4D2C9BACED4E126A45101D30CA8E8"
    },
    {
      "id": "Debugger",
      "description": ".NET Core Debugger (Windows / x64)",
      "url": "https://download.visualstudio.microsoft.com/download/pr/c599e4e0-e1ba-4e1b-814e-ca1adc5a50b4/a8cf8676676ad8c751ea942e03c95c4f/coreclr-debug-win7-x64.zip",
      "fallbackUrl": "https://vsdebugger.blob.core.windows.net/coreclr-debug-1-23-4/coreclr-debug-win7-x64.zip",
      "installPath": ".debugger",
      "platforms": [
        "win32"
      ],
      "architectures": [
        "x86_64"
      ],
      "installTestPath": "./.debugger/vsdbg-ui.exe",
      "integrity": "A35AD7A146DB26A84D620B8ECB5BF61794C26AF67A4A0E9C08AAC61FCD0F4863"
    },
    {
      "id": "Debugger",
      "description": ".NET Core Debugger (macOS / x64)",
      "url": "https://download.visualstudio.microsoft.com/download/pr/c599e4e0-e1ba-4e1b-814e-ca1adc5a50b4/6e25666270823cf0703554b048931976/coreclr-debug-osx-x64.zip",
      "fallbackUrl": "https://vsdebugger.blob.core.windows.net/coreclr-debug-1-23-4/coreclr-debug-osx-x64.zip",
      "installPath": ".debugger",
      "platforms": [
        "darwin"
      ],
      "architectures": [
        "x86_64"
      ],
      "binaries": [
        "./vsdbg-ui",
        "./vsdbg"
      ],
      "installTestPath": "./.debugger/vsdbg-ui",
      "integrity": "500A76ADA3967A4E7CF84CAD47B68BA2586297CE7FE232F15E96424F6FFD0BC5"
    },
    {
      "id": "Debugger",
      "description": ".NET Core Debugger (linux / ARM)",
      "url": "https://download.visualstudio.microsoft.com/download/pr/c599e4e0-e1ba-4e1b-814e-ca1adc5a50b4/5c86e78081d8b9f9304ea1cf5d294044/coreclr-debug-linux-arm.zip",
      "fallbackUrl": "https://vsdebugger.blob.core.windows.net/coreclr-debug-1-23-4/coreclr-debug-linux-arm.zip",
      "installPath": ".debugger",
      "platforms": [
        "linux"
      ],
      "architectures": [
        "arm"
      ],
      "binaries": [
        "./vsdbg-ui",
        "./vsdbg"
      ],
      "installTestPath": "./.debugger/vsdbg-ui",
      "integrity": "DA5893C0DB012F98EFC500642F809DB5555210831D12F2361E88D64A9DA10534"
    },
    {
      "id": "Debugger",
      "description": ".NET Core Debugger (linux / ARM64)",
      "url": "https://download.visualstudio.microsoft.com/download/pr/c599e4e0-e1ba-4e1b-814e-ca1adc5a50b4/8b2a320df8d48bb328dd02beacf8b999/coreclr-debug-linux-arm64.zip",
      "fallbackUrl": "https://vsdebugger.blob.core.windows.net/coreclr-debug-1-23-4/coreclr-debug-linux-arm64.zip",
      "installPath": ".debugger",
      "platforms": [
        "linux"
      ],
      "architectures": [
        "arm64"
      ],
      "binaries": [
        "./vsdbg-ui",
        "./vsdbg"
      ],
      "installTestPath": "./.debugger/vsdbg-ui",
      "integrity": "0D4F46841978B494273772A7BAFBE38C7BCC2EB04AEC54009E04D3FBCE5F1D3F"
    },
    {
      "id": "Debugger",
      "description": ".NET Core Debugger (linux / x64)",
      "url": "https://download.visualstudio.microsoft.com/download/pr/c599e4e0-e1ba-4e1b-814e-ca1adc5a50b4/7e79e05fd4102cef4e7918d945ae0a34/coreclr-debug-linux-x64.zip",
      "fallbackUrl": "https://vsdebugger.blob.core.windows.net/coreclr-debug-1-23-4/coreclr-debug-linux-x64.zip",
      "installPath": ".debugger",
      "platforms": [
        "linux"
      ],
      "architectures": [
        "x86_64"
      ],
      "binaries": [
        "./vsdbg-ui",
        "./vsdbg"
      ],
      "installTestPath": "./.debugger/vsdbg-ui",
      "integrity": "DED132B4A91EA8F8146A14D95BFA9A70EBE3ADB22A3DE58CB3439C24CADC6CBF"
    },
    {
      "id": "Razor",
      "description": "Razor Language Server (Windows / x64)",
      "url": "https://download.visualstudio.microsoft.com/download/pr/813d0878-1f3c-41ad-909f-3a79032f77bd/f625585b30d205e6cde18ee709b1b604/razorlanguageserver-win-x64-6.0.0-alpha.1.20529.17.zip",
      "fallbackUrl": "https://razorvscodetest.blob.core.windows.net/languageserver/RazorLanguageServer-win-x64-6.0.0-alpha.1.20529.17.zip",
      "installPath": ".razor",
      "platforms": [
        "win32"
      ],
      "architectures": [
        "x86_64"
      ]
    },
    {
      "id": "Razor",
      "description": "Razor Language Server (Windows / x86)",
      "url": "https://download.visualstudio.microsoft.com/download/pr/813d0878-1f3c-41ad-909f-3a79032f77bd/d57034073eed8eb2e42632aea36dc248/razorlanguageserver-win-x86-6.0.0-alpha.1.20529.17.zip",
      "fallbackUrl": "https://razorvscodetest.blob.core.windows.net/languageserver/RazorLanguageServer-win-x86-6.0.0-alpha.1.20529.17.zip",
      "installPath": ".razor",
      "platforms": [
        "win32"
      ],
      "architectures": [
        "x86"
      ]
    },
    {
      "id": "Razor",
      "description": "Razor Language Server (Linux / x64)",
      "url": "https://download.visualstudio.microsoft.com/download/pr/813d0878-1f3c-41ad-909f-3a79032f77bd/9ab0011c8228eb201b9968cbaf9c6a97/razorlanguageserver-linux-x64-6.0.0-alpha.1.20529.17.zip",
      "fallbackUrl": "https://razorvscodetest.blob.core.windows.net/languageserver/RazorLanguageServer-linux-x64-6.0.0-alpha.1.20529.17.zip",
      "installPath": ".razor",
      "platforms": [
        "linux"
      ],
      "architectures": [
        "x86_64"
      ],
      "binaries": [
        "./rzls"
      ]
    },
    {
      "id": "Razor",
      "description": "Razor Language Server (macOS / x64)",
      "url": "https://download.visualstudio.microsoft.com/download/pr/813d0878-1f3c-41ad-909f-3a79032f77bd/b8b48fb221f4ec148ad3f698f96ca7aa/razorlanguageserver-osx-x64-6.0.0-alpha.1.20529.17.zip",
      "fallbackUrl": "https://razorvscodetest.blob.core.windows.net/languageserver/RazorLanguageServer-osx-x64-6.0.0-alpha.1.20529.17.zip",
      "installPath": ".razor",
      "platforms": [
        "darwin"
      ],
      "architectures": [
        "x86_64"
      ],
      "binaries": [
        "./rzls"
      ]
    }
  ],
  "engines": {
    "vscode": "^1.44.0"
  },
  "activationEvents": [
    "onDebugInitialConfigurations",
    "onDebugResolve:blazorwasm",
    "onDebugResolve:coreclr",
    "onDebugResolve:clr",
    "onLanguage:csharp",
    "onLanguage:aspnetcorerazor",
    "onCommand:o.restart",
    "onCommand:o.pickProjectAndStart",
    "onCommand:o.showOutput",
    "onCommand:dotnet.restore.project",
    "onCommand:dotnet.restore.all",
    "onCommand:dotnet.generateAssets",
    "onCommand:csharp.downloadDebugger",
    "onCommand:csharp.listProcess",
    "onCommand:csharp.listRemoteProcess",
    "onCommand:omnisharp.registerLanguageMiddleware",
    "workspaceContains:project.json",
    "workspaceContains:*.csproj",
    "workspaceContains:*.sln",
    "workspaceContains:*.csx",
    "workspaceContains:*.cake",
    "workspaceContains:**/*.csproj",
    "workspaceContains:**/*.sln",
    "workspaceContains:**/*.csx",
    "workspaceContains:**/*.cake"
  ],
  "contributes": {
    "themes": [
      {
        "label": "Visual Studio 2019 Dark",
        "uiTheme": "vs-dark",
        "path": "./themes/vs2019_dark.json"
      },
      {
        "label": "Visual Studio 2019 Light",
        "uiTheme": "vs",
        "path": "./themes/vs2019_light.json"
      }
    ],
    "configuration": {
      "title": "C# configuration",
      "properties": {
        "csharp.format.enable": {
          "type": "boolean",
          "default": true,
          "description": "Enable/disable default C# formatter (requires restart)."
        },
        "csharp.suppressDotnetInstallWarning": {
          "type": "boolean",
          "default": false,
          "description": "Suppress the warning that the .NET Core SDK is not on the path."
        },
        "csharp.unitTestDebuggingOptions": {
          "type": "object",
          "description": "Options to use with the debugger when launching for unit test debugging. Any launch.json option is valid here.",
          "default": {},
          "properties": {
            "sourceFileMap": {
              "type": "object",
              "description": "Optional source file mappings passed to the debug engine. Example: '{ \"C:\\foo\":\"/home/user/foo\" }'",
              "additionalProperties": {
                "type": "string"
              },
              "default": {
                "<insert-source-path-here>": "<insert-target-path-here>"
              }
            },
            "justMyCode": {
              "type": "boolean",
              "description": "Optional flag to only show user code.",
              "default": true
            },
            "requireExactSource": {
              "type": "boolean",
              "description": "Optional flag to require current source code to match the pdb.",
              "default": true
            },
            "enableStepFiltering": {
              "type": "boolean",
              "description": "Optional flag to enable stepping over Properties and Operators.",
              "default": true
            },
            "logging": {
              "description": "Optional flags to determine what types of messages should be logged to the output window.",
              "type": "object",
              "required": [],
              "default": {},
              "properties": {
                "exceptions": {
                  "type": "boolean",
                  "description": "Optional flag to determine whether exception messages should be logged to the output window.",
                  "default": true
                },
                "moduleLoad": {
                  "type": "boolean",
                  "description": "Optional flag to determine whether module load events should be logged to the output window.",
                  "default": true
                },
                "programOutput": {
                  "type": "boolean",
                  "description": "Optional flag to determine whether program output should be logged to the output window when not using an external console.",
                  "default": true
                },
                "engineLogging": {
                  "type": "boolean",
                  "description": "Optional flag to determine whether diagnostic engine logs should be logged to the output window.",
                  "default": false
                },
                "browserStdOut": {
                  "type": "boolean",
                  "description": "Optional flag to determine if stdout text from the launching the web browser should be logged to the output window.",
                  "default": true
                },
                "elapsedTiming": {
                  "type": "boolean",
                  "description": "If true, engine logging will include `adapterElapsedTime` and `engineElapsedTime` properties to indicate the amount of time, in microseconds, that a request took.",
                  "default": false
                },
                "threadExit": {
                  "type": "boolean",
                  "description": "Controls if a message is logged when a thread in the target process exits. Default: `false`.",
                  "default": false
                },
                "processExit": {
                  "type": "boolean",
                  "description": "Controls if a message is logged when the target process exits, or debugging is stopped. Default: `true`.",
                  "default": true
                }
              }
            },
            "suppressJITOptimizations": {
              "type": "boolean",
              "description": "If true, when an optimized module (.dll compiled in the Release configuration) loads in the target process, the debugger will ask the Just-In-Time compiler to generate code with optimizations disabled. For more information: https://aka.ms/VSCode-CS-LaunchJson#suppress-jit-optimizations",
              "default": false
            },
            "symbolOptions": {
              "description": "Options to control how symbols (.pdb files) are found and loaded.",
              "default": {
                "searchPaths": [],
                "searchMicrosoftSymbolServer": false,
                "searchNuGetOrgSymbolServer": false
              },
              "type": "object",
              "properties": {
                "searchPaths": {
                  "type": "array",
                  "items": {
                    "type": "string"
                  },
                  "description": "Array of symbol server URLs (example: http​://MyExampleSymbolServer) or directories (example: /build/symbols) to search for .pdb files. These directories will be searched in addition to the default locations -- next to the module and the path where the pdb was originally dropped to.",
                  "default": []
                },
                "searchMicrosoftSymbolServer": {
                  "type": "boolean",
                  "description": "If 'true' the Microsoft Symbol server (https​://msdl.microsoft.com​/download/symbols) is added to the symbols search path. If unspecified, this option defaults to 'false'.",
                  "default": false
                },
                "searchNuGetOrgSymbolServer": {
                  "type": "boolean",
                  "description": "If 'true' the NuGet.org symbol server (https​://symbols.nuget.org​/download/symbols) is added to the symbols search path. If unspecified, this option defaults to 'false'.",
                  "default": false
                },
                "cachePath": {
                  "type": "string",
                  "description": "Directory where symbols downloaded from symbol servers should be cached. If unspecified, on Windows the debugger will default to %TEMP%\\SymbolCache, and on Linux and macOS the debugger will default to ~/.dotnet/symbolcache.",
                  "default": "~/.dotnet/symbolcache"
                },
                "moduleFilter": {
                  "description": "Provides options to control which modules (.dll files) the debugger will attempt to load symbols (.pdb files) for.",
                  "default": {
                    "mode": "loadAllButExcluded",
                    "excludedModules": []
                  },
                  "type": "object",
                  "required": [
                    "mode"
                  ],
                  "properties": {
                    "mode": {
                      "type": "string",
                      "enum": [
                        "loadAllButExcluded",
                        "loadOnlyIncluded"
                      ],
                      "enumDescriptions": [
                        "Load symbols for all modules unless the module is in the 'excludedModules' array.",
                        "Do not attempt to load symbols for ANY module unless it is in the 'includedModules' array, or it is included through the 'includeSymbolsNextToModules' setting."
                      ],
                      "description": "Controls which of the two basic operating modes the module filter operates in.",
                      "default": "loadAllButExcluded"
                    },
                    "excludedModules": {
                      "type": "array",
                      "items": {
                        "type": "string"
                      },
                      "description": "Array of modules that the debugger should NOT load symbols for. Wildcards (example: MyCompany.*.dll) are supported.\n\nThis property is ignored unless 'mode' is set to 'loadAllButExcluded'.",
                      "default": []
                    },
                    "includedModules": {
                      "type": "array",
                      "items": {
                        "type": "string"
                      },
                      "description": "Array of modules that the debugger should load symbols for. Wildcards (example: MyCompany.*.dll) are supported.\n\nThis property is ignored unless 'mode' is set to 'loadOnlyIncluded'.",
                      "default": [
                        "MyExampleModule.dll"
                      ]
                    },
                    "includeSymbolsNextToModules": {
                      "type": "boolean",
                      "description": "If true, for any module NOT in the 'includedModules' array, the debugger will still check next to the module itself and the launching executable, but it will not check paths on the symbol search list. This option defaults to 'true'.\n\nThis property is ignored unless 'mode' is set to 'loadOnlyIncluded'.",
                      "default": true
                    }
                  }
                }
              }
            },
            "sourceLinkOptions": {
              "description": "Options to control how Source Link connects to web servers. For more information: https://aka.ms/VSCode-CS-LaunchJson#source-link-options",
              "default": {
                "*": {
                  "enabled": true
                }
              },
              "type": "object",
              "additionalItems": {
                "type": "object",
                "properties": {
                  "enabled": {
                    "title": "boolean",
                    "description": "Is Source Link enabled for this URL?  If unspecified, this option defaults to 'true'.",
                    "default": "true"
                  }
                }
              }
            },
            "allowFastEvaluate": {
              "type": "boolean",
              "description": "When true (the default state), the debugger will attempt faster evaluation by simulating execution of simple properties and methods.",
              "default": true
            },
            "type": {
              "type": "string",
              "enum": [
                "coreclr",
                "clr"
              ],
              "description": "Type type of code to debug. Can be either 'coreclr' for .NET Core debugging, or 'clr' for Desktop .NET Framework. 'clr' only works on Windows as the Desktop framework is Windows-only.",
              "default": "coreclr"
            },
            "debugServer": {
              "type": "number",
              "description": "For debug extension development only: if a port is specified VS Code tries to connect to a debug adapter running in server mode",
              "default": 4711
            }
          }
        },
        "csharp.suppressDotnetRestoreNotification": {
          "type": "boolean",
          "default": false,
          "description": "Suppress the notification window to perform a 'dotnet restore' when dependencies can't be resolved."
        },
        "csharp.suppressProjectJsonWarning": {
          "type": "boolean",
          "default": false,
          "description": "Suppress the warning that project.json is no longer a supported project format for .NET Core applications"
        },
        "csharp.suppressBuildAssetsNotification": {
          "type": "boolean",
          "default": false,
          "description": "Suppress the notification window to add missing assets to build or debug the application."
        },
        "csharp.suppressHiddenDiagnostics": {
          "type": "boolean",
          "default": true,
          "description": "Suppress 'hidden' diagnostics (such as 'unnecessary using directives') from appearing in the editor or the Problems pane."
        },
        "csharp.referencesCodeLens.enabled": {
          "type": "boolean",
          "default": true,
          "description": "Specifies whether the references CodeLens should be shown."
        },
        "csharp.testsCodeLens.enabled": {
          "type": "boolean",
          "default": true,
          "description": "Specifies whether the run and debug test CodeLens should be shown."
        },
        "csharp.maxProjectFileCountForDiagnosticAnalysis": {
          "type": "number",
          "default": 1000,
          "description": "Specifies the maximum number of files for which diagnostics are reported for the whole workspace. If this limit is exceeded, diagnostics will be shown for currently opened files only. Specify 0 or less to disable the limit completely."
        },
        "csharp.semanticHighlighting.enabled": {
          "type": "boolean",
          "default": false,
          "description": "Enable/disable Semantic Highlighting for C# files (Razor files currently unsupported). Defaults to false. Close open files for changes to take effect.",
          "scope": "window"
        },
        "omnisharp.path": {
          "type": [
            "string",
            "null"
          ],
          "default": null,
          "scope": "machine",
          "description": "Specifies the path to OmniSharp. When left empty the OmniSharp version pinned to the C# Extension is used. This can be the absolute path to an OmniSharp executable, a specific version number, or \"latest\". If a version number or \"latest\" is specified, the appropriate version of OmniSharp will be downloaded on your behalf. Setting \"latest\" is an opt-in into latest beta releases of OmniSharp."
        },
        "omnisharp.useGlobalMono": {
          "type": "string",
          "default": "auto",
          "scope": "machine",
          "enum": [
            "auto",
            "always",
            "never"
          ],
          "enumDescriptions": [
            "Automatically launch OmniSharp with \"mono\" if version 6.4.0 or greater is available on the PATH.",
            "Always launch OmniSharp with \"mono\". If version 6.4.0 or greater is not available on the PATH, an error will be printed.",
            "Never launch OmniSharp on a globally-installed Mono."
          ],
          "description": "Launch OmniSharp with the globally-installed Mono. If set to \"always\", \"mono\" version 6.4.0 or greater must be available on the PATH. If set to \"auto\", OmniSharp will be launched with \"mono\" if version 6.4.0 or greater is available on the PATH."
        },
        "omnisharp.monoPath": {
          "type": [
            "string",
            "null"
          ],
          "default": null,
          "scope": "machine",
          "description": "Specifies the path to a mono installation to use when \"useGlobalMono\" is set to \"always\" or \"auto\", instead of the default system one."
        },
        "omnisharp.waitForDebugger": {
          "type": "boolean",
          "default": false,
          "description": "Pass the --debug flag when launching the OmniSharp server to allow a debugger to be attached."
        },
        "omnisharp.loggingLevel": {
          "type": "string",
          "default": "information",
          "enum": [
            "trace",
            "debug",
            "information",
            "warning",
            "error",
            "critical"
          ],
          "description": "Specifies the level of logging output from the OmniSharp server."
        },
        "omnisharp.autoStart": {
          "type": "boolean",
          "default": true,
          "description": "Specifies whether the OmniSharp server will be automatically started or not. If false, OmniSharp can be started with the 'Restart OmniSharp' command"
        },
        "omnisharp.projectLoadTimeout": {
          "type": "number",
          "default": 60,
          "description": "The time Visual Studio Code will wait for the OmniSharp server to start. Time is expressed in seconds."
        },
        "omnisharp.maxProjectResults": {
          "type": "number",
          "default": 250,
          "description": "The maximum number of projects to be shown in the 'Select Project' dropdown (maximum 250)."
        },
        "omnisharp.defaultLaunchSolution": {
          "type": "string",
          "default": null,
          "description": "The name of the default solution used at start up if the repo has multiple solutions. e.g.'MyAwesomeSolution.sln'. Default value is `null` which will cause the first in alphabetical order to be chosen."
        },
        "omnisharp.useEditorFormattingSettings": {
          "type": "boolean",
          "default": true,
          "description": "Specifes whether OmniSharp should use VS Code editor settings for C# code formatting (use of tabs, indentation size)."
        },
        "omnisharp.minFindSymbolsFilterLength": {
          "type": "number",
          "default": 0,
          "description": "The minimum number of characters to enter before 'Go to Symbol in Workspace' operation shows any results."
        },
        "omnisharp.maxFindSymbolsItems": {
          "type": "number",
          "default": 1000,
          "description": "The maximum number of items that 'Go to Symbol in Workspace' operation can show. The limit is applied only when a positive number is specified here."
        },
        "omnisharp.disableMSBuildDiagnosticWarning": {
          "type": "boolean",
          "default": false,
          "description": "Specifies whether notifications should be shown if OmniSharp encounters warnings or errors loading a project. Note that these warnings/errors are always emitted to the OmniSharp log"
        },
        "omnisharp.enableMsBuildLoadProjectsOnDemand": {
          "type": "boolean",
          "default": false,
          "description": "If true, MSBuild project system will only load projects for files that were opened in the editor. This setting is useful for big C# codebases and allows for faster initialization of code navigation features only for projects that are relevant to code that is being edited. With this setting enabled OmniSharp may load fewer projects and may thus display incomplete reference lists for symbols."
        },
        "omnisharp.enableRoslynAnalyzers": {
          "type": "boolean",
          "default": false,
          "description": "Enables support for roslyn analyzers, code fixes and rulesets."
        },
        "omnisharp.enableEditorConfigSupport": {
          "type": "boolean",
          "default": false,
          "description": "Enables support for reading code style, naming convention and analyzer settings from .editorconfig."
        },
        "omnisharp.enableDecompilationSupport": {
          "type": "boolean",
          "default": false,
          "scope": "machine",
          "description": "Enables support for decompiling external references instead of viewing metadata."
        },
        "omnisharp.enableLspDriver": {
          "type": "boolean",
          "default": false,
          "description": "Enables support for the experimental language protocol based engine (requires reload to setup bindings correctly)"
        },
        "omnisharp.enableImportCompletion": {
          "type": "boolean",
          "default": false,
          "description": "Enables support for showing unimported types and unimported extension methods in completion lists. When committed, the appropriate using directive will be added at the top of the current file. This option can have a negative impact on initial completion responsiveness, particularly for the first few completion sessions after opening a solution."
        },
        "razor.plugin.path": {
          "type": [
            "string",
            "null"
          ],
          "default": null,
          "scope": "machine",
          "description": "Overrides the path to the Razor plugin dll."
        },
        "razor.devmode": {
          "type": "boolean",
          "default": false,
          "description": "Forces the omnisharp-vscode extension to run in a mode that enables local Razor.VSCode deving."
        },
        "razor.disabled": {
          "type": "boolean",
          "default": false,
          "description": "Specifies whether to disable Razor language features."
        },
        "razor.languageServer.directory": {
          "type": [
            "string",
            "null"
          ],
          "default": null,
          "scope": "machine",
          "description": "Overrides the path to the Razor Language Server directory."
        },
        "razor.languageServer.debug": {
          "type": "boolean",
          "default": false,
          "description": "Specifies whether to wait for debug attach when launching the language server."
        },
        "razor.trace": {
          "type": "string",
          "default": "Off",
          "enum": [
            "Off",
            "Messages",
            "Verbose"
          ],
          "enumDescriptions": [
            "Does not log messages from the Razor extension",
            "Logs only some messages from the Razor extension",
            "Logs all messages from the Razor extension"
          ],
          "description": "Specifies whether to output all messages [Verbose], some messages [Messages] or not at all [Off]."
        },
        "razor.format.enable": {
          "type": "boolean",
          "scope": "window",
          "default": true,
          "description": "Enable/disable default Razor formatter."
        },
        "razor.disableBlazorDebugPrompt": {
          "type": "boolean",
          "default": false,
          "description": "Disable Blazor WebAssembly's debug requirements notification."
        }
      }
    },
    "jsonValidation": [
      {
        "fileMatch": "project.json",
        "url": "http://json.schemastore.org/project"
      },
      {
        "fileMatch": "omnisharp.json",
        "url": "http://json.schemastore.org/omnisharp"
      }
    ],
    "commands": [
      {
        "command": "o.restart",
        "title": "Restart OmniSharp",
        "category": "OmniSharp"
      },
      {
        "command": "o.pickProjectAndStart",
        "title": "Select Project",
        "category": "OmniSharp"
      },
      {
        "command": "o.fixAll.solution",
        "title": "Fix all occurrences of a code issue within solution",
        "category": "OmniSharp"
      },
      {
        "command": "o.fixAll.project",
        "title": "Fix all occurrences of a code issue within project",
        "category": "OmniSharp"
      },
      {
        "command": "o.fixAll.document",
        "title": "Fix all occurrences of a code issue within document",
        "category": "OmniSharp"
      },
      {
        "command": "o.reanalyze.allProjects",
        "title": "Analyze all projects",
        "category": "OmniSharp"
      },
      {
        "command": "o.reanalyze.currentProject",
        "title": "Analyze current project",
        "category": "OmniSharp"
      },
      {
        "command": "dotnet.generateAssets",
        "title": "Generate Assets for Build and Debug",
        "category": ".NET"
      },
      {
        "command": "dotnet.restore.project",
        "title": "Restore Project",
        "category": ".NET"
      },
      {
        "command": "dotnet.restore.all",
        "title": "Restore All Projects",
        "category": ".NET"
      },
      {
        "command": "csharp.downloadDebugger",
        "title": "Download .NET Core Debugger",
        "category": "Debug"
      },
      {
        "command": "csharp.listProcess",
        "title": "List process for attach",
        "category": "CSharp"
      },
      {
        "command": "csharp.listRemoteProcess",
        "title": "List processes on remote connection for attach",
        "category": "CSharp"
      },
      {
        "command": "csharp.reportIssue",
        "title": "Report an issue",
        "category": "CSharp"
      },
      {
        "command": "csharp.showDecompilationTerms",
        "title": "Show the decompiler terms agreement",
        "category": "CSharp"
      },
      {
        "command": "extension.showRazorCSharpWindow",
        "title": "Show Razor CSharp",
        "category": "Razor"
      },
      {
        "command": "extension.showRazorHtmlWindow",
        "title": "Show Razor Html",
        "category": "Razor"
      },
      {
        "command": "razor.reportIssue",
        "title": "Report a Razor issue",
        "category": "Razor"
      },
      {
        "command": "dotnet.test.runTestsInContext",
        "title": "Run Tests in Context",
        "category": ".NET"
      },
      {
        "command": "dotnet.test.debugTestsInContext",
        "title": "Debug Tests in Context",
        "category": ".NET"
      }
    ],
    "keybindings": [
      {
        "command": "o.showOutput",
        "key": "Ctrl+Shift+F9",
        "mac": "Cmd+Shift+F9"
      }
    ],
    "snippets": [
      {
        "language": "csharp",
        "path": "./snippets/csharp.json"
      }
    ],
    "breakpoints": [
      {
        "language": "csharp"
      },
      {
        "language": "razor"
      },
      {
        "language": "qsharp"
      },
      {
        "language": "aspnetcorerazor"
      }
    ],
    "debuggers": [
      {
        "type": "coreclr",
        "label": ".NET Core",
        "variables": {
          "pickProcess": "csharp.listProcess",
          "pickRemoteProcess": "csharp.listRemoteProcess"
        },
        "aiKey": "AIF-d9b70cd4-b9f9-4d70-929b-a071c400b217",
        "configurationAttributes": {
          "launch": {
            "type": "object",
            "required": [
              "program"
            ],
            "properties": {
              "program": {
                "type": "string",
                "description": "Path to the application dll or .NET Core host executable to launch.\nThis property normally takes the form: '${workspaceFolder}/bin/Debug/(target-framework)/(project-name.dll)'\nExample: '${workspaceFolder}/bin/Debug/netcoreapp1.1/MyProject.dll'\n\nWhere:\n(target-framework) is the framework that the debugged project is being built for. This is normally found in the project file as the 'TargetFramework' property.\n(project-name.dll) is the name of debugged project's build output dll. This is normally the same as the project file name but with a '.dll' extension.",
                "default": "${workspaceFolder}/bin/Debug/<insert-target-framework-here>/<insert-project-name-here>.dll"
              },
              "cwd": {
                "type": "string",
                "description": "Path to the working directory of the program being debugged. Default is the current workspace.",
                "default": "${workspaceFolder}"
              },
              "args": {
                "anyOf": [
                  {
                    "type": "array",
                    "description": "Command line arguments passed to the program.",
                    "items": {
                      "type": "string"
                    },
                    "default": []
                  },
                  {
                    "type": "string",
                    "description": "Stringified version of command line arguments passed to the program.",
                    "default": ""
                  }
                ]
              },
              "stopAtEntry": {
                "type": "boolean",
                "description": "If true, the debugger should stop at the entry point of the target.",
                "default": false
              },
              "launchBrowser": {
                "description": "Describes options to launch a web browser as part of launch",
                "default": {
                  "enabled": true
                },
                "type": "object",
                "required": [
                  "enabled"
                ],
                "properties": {
                  "enabled": {
                    "type": "boolean",
                    "description": "Whether web browser launch is enabled",
                    "default": true
                  },
                  "args": {
                    "type": "string",
                    "description": "The arguments to pass to the command to open the browser. This is used only if the platform-specific element (`osx`, `linux` or `windows`) doesn't specify a value for `args`. Use ${auto-detect-url} to automatically use the address the server is listening to.",
                    "default": "${auto-detect-url}"
                  },
                  "osx": {
                    "description": "OSX-specific web launch configuration options. By default, this will start the browser using `open`.",
                    "default": {
                      "command": "open",
                      "args": "${auto-detect-url}"
                    },
                    "type": "object",
                    "required": [
                      "command"
                    ],
                    "properties": {
                      "command": {
                        "type": "string",
                        "description": "The executable which will start the web browser",
                        "default": "open"
                      },
                      "args": {
                        "type": "string",
                        "description": "The arguments to pass to the command to open the browser. Use ${auto-detect-url} to automatically use the address the server is listening to.",
                        "default": "${auto-detect-url}"
                      }
                    }
                  },
                  "linux": {
                    "description": "Linux-specific web launch configuration options. By default, this will start the browser using `xdg-open`.",
                    "default": {
                      "command": "xdg-open",
                      "args": "${auto-detect-url}"
                    },
                    "type": "object",
                    "required": [
                      "command"
                    ],
                    "properties": {
                      "command": {
                        "type": "string",
                        "description": "The executable which will start the web browser",
                        "default": "xdg-open"
                      },
                      "args": {
                        "type": "string",
                        "description": "The arguments to pass to the command to open the browser. Use ${auto-detect-url} to automatically use the address the server is listening to.",
                        "default": "${auto-detect-url}"
                      }
                    }
                  },
                  "windows": {
                    "description": "Windows-specific web launch configuration options. By default, this will start the browser using `cmd /c start`.",
                    "default": {
                      "command": "cmd.exe",
                      "args": "/C start ${auto-detect-url}"
                    },
                    "type": "object",
                    "required": [
                      "command"
                    ],
                    "properties": {
                      "command": {
                        "type": "string",
                        "description": "The executable which will start the web browser",
                        "default": "cmd.exe"
                      },
                      "args": {
                        "type": "string",
                        "description": "The arguments to pass to the command to open the browser. Use ${auto-detect-url} to automatically use the address the server is listening to.",
                        "default": "/C start ${auto-detect-url}"
                      }
                    }
                  }
                }
              },
              "env": {
                "type": "object",
                "additionalProperties": {
                  "type": "string"
                },
                "description": "Environment variables passed to the program.",
                "default": {}
              },
              "envFile": {
                "type": "string",
                "description": "Environment variables passed to the program by a file.",
                "default": "${workspaceFolder}/.env"
              },
              "console": {
                "type": "string",
                "enum": [
                  "internalConsole",
                  "integratedTerminal",
                  "externalTerminal"
                ],
                "enumDescriptions": [
                  "Output to the VS Code Debug Console. This doesn't support reading console input (ex:Console.ReadLine)",
                  "VS Code's integrated terminal",
                  "External terminal that can be configured via user settings"
                ],
                "description": "Where to launch the debug target.",
                "default": "internalConsole"
              },
              "externalConsole": {
                "type": "boolean",
                "description": "Attribute 'externalConsole' is deprecated, use 'console' instead.",
                "default": false
              },
              "sourceFileMap": {
                "type": "object",
                "description": "Optional source file mappings passed to the debug engine. Example: '{ \"C:\\foo\":\"/home/user/foo\" }'",
                "additionalProperties": {
                  "type": "string"
                },
                "default": {
                  "<insert-source-path-here>": "<insert-target-path-here>"
                }
              },
              "justMyCode": {
                "type": "boolean",
                "description": "Optional flag to only show user code.",
                "default": true
              },
              "requireExactSource": {
                "type": "boolean",
                "description": "Optional flag to require current source code to match the pdb.",
                "default": true
              },
              "enableStepFiltering": {
                "type": "boolean",
                "description": "Optional flag to enable stepping over Properties and Operators.",
                "default": true
              },
              "logging": {
                "description": "Optional flags to determine what types of messages should be logged to the output window.",
                "type": "object",
                "required": [],
                "default": {},
                "properties": {
                  "exceptions": {
                    "type": "boolean",
                    "description": "Optional flag to determine whether exception messages should be logged to the output window.",
                    "default": true
                  },
                  "moduleLoad": {
                    "type": "boolean",
                    "description": "Optional flag to determine whether module load events should be logged to the output window.",
                    "default": true
                  },
                  "programOutput": {
                    "type": "boolean",
                    "description": "Optional flag to determine whether program output should be logged to the output window when not using an external console.",
                    "default": true
                  },
                  "engineLogging": {
                    "type": "boolean",
                    "description": "Optional flag to determine whether diagnostic engine logs should be logged to the output window.",
                    "default": false
                  },
                  "browserStdOut": {
                    "type": "boolean",
                    "description": "Optional flag to determine if stdout text from the launching the web browser should be logged to the output window.",
                    "default": true
                  },
                  "elapsedTiming": {
                    "type": "boolean",
                    "description": "If true, engine logging will include `adapterElapsedTime` and `engineElapsedTime` properties to indicate the amount of time, in microseconds, that a request took.",
                    "default": false
                  },
                  "threadExit": {
                    "type": "boolean",
                    "description": "Controls if a message is logged when a thread in the target process exits. Default: `false`.",
                    "default": false
                  },
                  "processExit": {
                    "type": "boolean",
                    "description": "Controls if a message is logged when the target process exits, or debugging is stopped. Default: `true`.",
                    "default": true
                  }
                }
              },
              "pipeTransport": {
                "description": "When present, this tells the debugger to connect to a remote computer using another executable as a pipe that will relay standard input/output between VS Code and the .NET Core debugger backend executable (vsdbg).",
                "type": "object",
                "required": [
                  "debuggerPath"
                ],
                "default": {
                  "pipeCwd": "${workspaceFolder}",
                  "pipeProgram": "enter the fully qualified path for the pipe program name, for example '/usr/bin/ssh'",
                  "pipeArgs": [],
                  "debuggerPath": "enter the path for the debugger on the target machine, for example ~/vsdbg/vsdbg"
                },
                "properties": {
                  "pipeCwd": {
                    "type": "string",
                    "description": "The fully qualified path to the working directory for the pipe program.",
                    "default": "${workspaceFolder}"
                  },
                  "pipeProgram": {
                    "type": "string",
                    "description": "The fully qualified pipe command to execute.",
                    "default": "enter the fully qualified path for the pipe program name, for example '/usr/bin/ssh'"
                  },
                  "pipeArgs": {
                    "anyOf": [
                      {
                        "type": "array",
                        "description": "Command line arguments passed to the pipe program. Token ${debuggerCommand} in pipeArgs will get replaced by the full debugger command, this token can be specified inline with other arguments. If ${debuggerCommand} isn't used in any argument, the full debugger command will be instead be added to the end of the argument list.",
                        "items": {
                          "type": "string"
                        },
                        "default": []
                      },
                      {
                        "type": "string",
                        "description": "Stringified version of command line arguments passed to the pipe program. Token ${debuggerCommand} in pipeArgs will get replaced by the full debugger command, this token can be specified inline with other arguments. If ${debuggerCommand} isn't used in any argument, the full debugger command will be instead be added to the end of the argument list.",
                        "default": ""
                      }
                    ],
                    "default": []
                  },
                  "debuggerPath": {
                    "type": "string",
                    "description": "The full path to the debugger on the target machine.",
                    "default": "enter the path for the debugger on the target machine, for example ~/vsdbg/vsdbg"
                  },
                  "pipeEnv": {
                    "type": "object",
                    "additionalProperties": {
                      "type": "string"
                    },
                    "description": "Environment variables passed to the pipe program.",
                    "default": {}
                  },
                  "quoteArgs": {
                    "type": "boolean",
                    "description": "Should arguments that contain characters that need to be quoted (example: spaces) be quoted? Defaults to 'true'. If set to false, the debugger command will no longer be automatically quoted.",
                    "default": true
                  },
                  "windows": {
                    "description": "Windows-specific pipe launch configuration options",
                    "default": {
                      "pipeCwd": "${workspaceFolder}",
                      "pipeProgram": "enter the fully qualified path for the pipe program name, for example 'c:\\tools\\plink.exe'",
                      "pipeArgs": []
                    },
                    "type": "object",
                    "properties": {
                      "pipeCwd": {
                        "type": "string",
                        "description": "The fully qualified path to the working directory for the pipe program.",
                        "default": "${workspaceFolder}"
                      },
                      "pipeProgram": {
                        "type": "string",
                        "description": "The fully qualified pipe command to execute.",
                        "default": "enter the fully qualified path for the pipe program name, for example '/usr/bin/ssh'"
                      },
                      "pipeArgs": {
                        "anyOf": [
                          {
                            "type": "array",
                            "description": "Command line arguments passed to the pipe program. Token ${debuggerCommand} in pipeArgs will get replaced by the full debugger command, this token can be specified inline with other arguments. If ${debuggerCommand} isn't used in any argument, the full debugger command will be instead be added to the end of the argument list.",
                            "items": {
                              "type": "string"
                            },
                            "default": []
                          },
                          {
                            "type": "string",
                            "description": "Stringified version of command line arguments passed to the pipe program. Token ${debuggerCommand} in pipeArgs will get replaced by the full debugger command, this token can be specified inline with other arguments. If ${debuggerCommand} isn't used in any argument, the full debugger command will be instead be added to the end of the argument list.",
                            "default": ""
                          }
                        ],
                        "default": []
                      },
                      "quoteArgs": {
                        "type": "boolean",
                        "description": "Should arguments that contain characters that need to be quoted (example: spaces) be quoted? Defaults to 'true'. If set to false, the debugger command will no longer be automatically quoted.",
                        "default": true
                      },
                      "pipeEnv": {
                        "type": "object",
                        "additionalProperties": {
                          "type": "string"
                        },
                        "description": "Environment variables passed to the pipe program.",
                        "default": {}
                      }
                    }
                  },
                  "osx": {
                    "description": "OSX-specific pipe launch configuration options",
                    "default": {
                      "pipeCwd": "${workspaceFolder}",
                      "pipeProgram": "enter the fully qualified path for the pipe program name, for example '/usr/bin/ssh'",
                      "pipeArgs": []
                    },
                    "type": "object",
                    "properties": {
                      "pipeCwd": {
                        "type": "string",
                        "description": "The fully qualified path to the working directory for the pipe program.",
                        "default": "${workspaceFolder}"
                      },
                      "pipeProgram": {
                        "type": "string",
                        "description": "The fully qualified pipe command to execute.",
                        "default": "enter the fully qualified path for the pipe program name, for example '/usr/bin/ssh'"
                      },
                      "pipeArgs": {
                        "anyOf": [
                          {
                            "type": "array",
                            "description": "Command line arguments passed to the pipe program. Token ${debuggerCommand} in pipeArgs will get replaced by the full debugger command, this token can be specified inline with other arguments. If ${debuggerCommand} isn't used in any argument, the full debugger command will be instead be added to the end of the argument list.",
                            "items": {
                              "type": "string"
                            },
                            "default": []
                          },
                          {
                            "type": "string",
                            "description": "Stringified version of command line arguments passed to the pipe program. Token ${debuggerCommand} in pipeArgs will get replaced by the full debugger command, this token can be specified inline with other arguments. If ${debuggerCommand} isn't used in any argument, the full debugger command will be instead be added to the end of the argument list.",
                            "default": ""
                          }
                        ],
                        "default": []
                      },
                      "quoteArgs": {
                        "type": "boolean",
                        "description": "Should arguments that contain characters that need to be quoted (example: spaces) be quoted? Defaults to 'true'. If set to false, the debugger command will no longer be automatically quoted.",
                        "default": true
                      },
                      "pipeEnv": {
                        "type": "object",
                        "additionalProperties": {
                          "type": "string"
                        },
                        "description": "Environment variables passed to the pipe program.",
                        "default": {}
                      }
                    }
                  },
                  "linux": {
                    "description": "Linux-specific pipe launch configuration options",
                    "default": {
                      "pipeCwd": "${workspaceFolder}",
                      "pipeProgram": "enter the fully qualified path for the pipe program name, for example '/usr/bin/ssh'",
                      "pipeArgs": []
                    },
                    "type": "object",
                    "properties": {
                      "pipeCwd": {
                        "type": "string",
                        "description": "The fully qualified path to the working directory for the pipe program.",
                        "default": "${workspaceFolder}"
                      },
                      "pipeProgram": {
                        "type": "string",
                        "description": "The fully qualified pipe command to execute.",
                        "default": "enter the fully qualified path for the pipe program name, for example '/usr/bin/ssh'"
                      },
                      "pipeArgs": {
                        "anyOf": [
                          {
                            "type": "array",
                            "description": "Command line arguments passed to the pipe program. Token ${debuggerCommand} in pipeArgs will get replaced by the full debugger command, this token can be specified inline with other arguments. If ${debuggerCommand} isn't used in any argument, the full debugger command will be instead be added to the end of the argument list.",
                            "items": {
                              "type": "string"
                            },
                            "default": []
                          },
                          {
                            "type": "string",
                            "description": "Stringified version of command line arguments passed to the pipe program. Token ${debuggerCommand} in pipeArgs will get replaced by the full debugger command, this token can be specified inline with other arguments. If ${debuggerCommand} isn't used in any argument, the full debugger command will be instead be added to the end of the argument list.",
                            "default": ""
                          }
                        ],
                        "default": []
                      },
                      "quoteArgs": {
                        "type": "boolean",
                        "description": "Should arguments that contain characters that need to be quoted (example: spaces) be quoted? Defaults to 'true'. If set to false, the debugger command will no longer be automatically quoted.",
                        "default": true
                      },
                      "pipeEnv": {
                        "type": "object",
                        "additionalProperties": {
                          "type": "string"
                        },
                        "description": "Environment variables passed to the pipe program.",
                        "default": {}
                      }
                    }
                  }
                }
              },
              "suppressJITOptimizations": {
                "type": "boolean",
                "description": "If true, when an optimized module (.dll compiled in the Release configuration) loads in the target process, the debugger will ask the Just-In-Time compiler to generate code with optimizations disabled. For more information: https://aka.ms/VSCode-CS-LaunchJson#suppress-jit-optimizations",
                "default": false
              },
              "symbolOptions": {
                "description": "Options to control how symbols (.pdb files) are found and loaded.",
                "default": {
                  "searchPaths": [],
                  "searchMicrosoftSymbolServer": false,
                  "searchNuGetOrgSymbolServer": false
                },
                "type": "object",
                "properties": {
                  "searchPaths": {
                    "type": "array",
                    "items": {
                      "type": "string"
                    },
                    "description": "Array of symbol server URLs (example: http​://MyExampleSymbolServer) or directories (example: /build/symbols) to search for .pdb files. These directories will be searched in addition to the default locations -- next to the module and the path where the pdb was originally dropped to.",
                    "default": []
                  },
                  "searchMicrosoftSymbolServer": {
                    "type": "boolean",
                    "description": "If 'true' the Microsoft Symbol server (https​://msdl.microsoft.com​/download/symbols) is added to the symbols search path. If unspecified, this option defaults to 'false'.",
                    "default": false
                  },
                  "searchNuGetOrgSymbolServer": {
                    "type": "boolean",
                    "description": "If 'true' the NuGet.org symbol server (https​://symbols.nuget.org​/download/symbols) is added to the symbols search path. If unspecified, this option defaults to 'false'.",
                    "default": false
                  },
                  "cachePath": {
                    "type": "string",
                    "description": "Directory where symbols downloaded from symbol servers should be cached. If unspecified, on Windows the debugger will default to %TEMP%\\SymbolCache, and on Linux and macOS the debugger will default to ~/.dotnet/symbolcache.",
                    "default": "~/.dotnet/symbolcache"
                  },
                  "moduleFilter": {
                    "description": "Provides options to control which modules (.dll files) the debugger will attempt to load symbols (.pdb files) for.",
                    "default": {
                      "mode": "loadAllButExcluded",
                      "excludedModules": []
                    },
                    "type": "object",
                    "required": [
                      "mode"
                    ],
                    "properties": {
                      "mode": {
                        "type": "string",
                        "enum": [
                          "loadAllButExcluded",
                          "loadOnlyIncluded"
                        ],
                        "enumDescriptions": [
                          "Load symbols for all modules unless the module is in the 'excludedModules' array.",
                          "Do not attempt to load symbols for ANY module unless it is in the 'includedModules' array, or it is included through the 'includeSymbolsNextToModules' setting."
                        ],
                        "description": "Controls which of the two basic operating modes the module filter operates in.",
                        "default": "loadAllButExcluded"
                      },
                      "excludedModules": {
                        "type": "array",
                        "items": {
                          "type": "string"
                        },
                        "description": "Array of modules that the debugger should NOT load symbols for. Wildcards (example: MyCompany.*.dll) are supported.\n\nThis property is ignored unless 'mode' is set to 'loadAllButExcluded'.",
                        "default": []
                      },
                      "includedModules": {
                        "type": "array",
                        "items": {
                          "type": "string"
                        },
                        "description": "Array of modules that the debugger should load symbols for. Wildcards (example: MyCompany.*.dll) are supported.\n\nThis property is ignored unless 'mode' is set to 'loadOnlyIncluded'.",
                        "default": [
                          "MyExampleModule.dll"
                        ]
                      },
                      "includeSymbolsNextToModules": {
                        "type": "boolean",
                        "description": "If true, for any module NOT in the 'includedModules' array, the debugger will still check next to the module itself and the launching executable, but it will not check paths on the symbol search list. This option defaults to 'true'.\n\nThis property is ignored unless 'mode' is set to 'loadOnlyIncluded'.",
                        "default": true
                      }
                    }
                  }
                }
              },
              "sourceLinkOptions": {
                "description": "Options to control how Source Link connects to web servers. For more information: https://aka.ms/VSCode-CS-LaunchJson#source-link-options",
                "default": {
                  "*": {
                    "enabled": true
                  }
                },
                "type": "object",
                "additionalItems": {
                  "type": "object",
                  "properties": {
                    "enabled": {
                      "title": "boolean",
                      "description": "Is Source Link enabled for this URL?  If unspecified, this option defaults to 'true'.",
                      "default": "true"
                    }
                  }
                }
              },
              "allowFastEvaluate": {
                "type": "boolean",
                "description": "When true (the default state), the debugger will attempt faster evaluation by simulating execution of simple properties and methods.",
                "default": true
              },
              "targetOutputLogPath": {
                "type": "string",
                "description": "When set, text that the target application writes to stdout and stderr (ex: Console.WriteLine) will be saved to the specified file. This option is ignored if console is set to something other than internalConsole.",
                "default": "${workspaceFolder}/out.txt"
              }
            }
          },
          "attach": {
            "type": "object",
            "required": [],
            "properties": {
              "processName": {
                "type": "string",
                "description": "",
                "default": "The process name to attach to. If this is used, 'processId' should not be used."
              },
              "processId": {
                "anyOf": [
                  {
                    "type": "string",
                    "description": "The process id to attach to. Use \"${command:pickProcess}\" to get a list of running processes to attach to. If 'processId' used, 'processName' should not be used.",
                    "default": "${command:pickProcess}"
                  },
                  {
                    "type": "integer",
                    "description": "The process id to attach to. Use \"${command:pickProcess}\" to get a list of running processes to attach to. If 'processId' used, 'processName' should not be used.",
                    "default": 0
                  }
                ]
              },
              "sourceFileMap": {
                "type": "object",
                "description": "Optional source file mappings passed to the debug engine. Example: '{ \"C:\\foo\":\"/home/user/foo\" }'",
                "additionalProperties": {
                  "type": "string"
                },
                "default": {
                  "<insert-source-path-here>": "<insert-target-path-here>"
                }
              },
              "justMyCode": {
                "type": "boolean",
                "description": "Optional flag to only show user code.",
                "default": true
              },
              "requireExactSource": {
                "type": "boolean",
                "description": "Optional flag to require current source code to match the pdb.",
                "default": true
              },
              "enableStepFiltering": {
                "type": "boolean",
                "description": "Optional flag to enable stepping over Properties and Operators.",
                "default": true
              },
              "logging": {
                "description": "Optional flags to determine what types of messages should be logged to the output window.",
                "type": "object",
                "required": [],
                "default": {},
                "properties": {
                  "exceptions": {
                    "type": "boolean",
                    "description": "Optional flag to determine whether exception messages should be logged to the output window.",
                    "default": true
                  },
                  "moduleLoad": {
                    "type": "boolean",
                    "description": "Optional flag to determine whether module load events should be logged to the output window.",
                    "default": true
                  },
                  "programOutput": {
                    "type": "boolean",
                    "description": "Optional flag to determine whether program output should be logged to the output window when not using an external console.",
                    "default": true
                  },
                  "engineLogging": {
                    "type": "boolean",
                    "description": "Optional flag to determine whether diagnostic engine logs should be logged to the output window.",
                    "default": false
                  },
                  "browserStdOut": {
                    "type": "boolean",
                    "description": "Optional flag to determine if stdout text from the launching the web browser should be logged to the output window.",
                    "default": true
                  },
                  "elapsedTiming": {
                    "type": "boolean",
                    "description": "If true, engine logging will include `adapterElapsedTime` and `engineElapsedTime` properties to indicate the amount of time, in microseconds, that a request took.",
                    "default": false
                  },
                  "threadExit": {
                    "type": "boolean",
                    "description": "Controls if a message is logged when a thread in the target process exits. Default: `false`.",
                    "default": false
                  },
                  "processExit": {
                    "type": "boolean",
                    "description": "Controls if a message is logged when the target process exits, or debugging is stopped. Default: `true`.",
                    "default": true
                  }
                }
              },
              "pipeTransport": {
                "description": "When present, this tells the debugger to connect to a remote computer using another executable as a pipe that will relay standard input/output between VS Code and the .NET Core debugger backend executable (vsdbg).",
                "type": "object",
                "required": [
                  "debuggerPath"
                ],
                "default": {
                  "pipeCwd": "${workspaceFolder}",
                  "pipeProgram": "enter the fully qualified path for the pipe program name, for example '/usr/bin/ssh'",
                  "pipeArgs": [],
                  "debuggerPath": "enter the path for the debugger on the target machine, for example ~/vsdbg/vsdbg"
                },
                "properties": {
                  "pipeCwd": {
                    "type": "string",
                    "description": "The fully qualified path to the working directory for the pipe program.",
                    "default": "${workspaceFolder}"
                  },
                  "pipeProgram": {
                    "type": "string",
                    "description": "The fully qualified pipe command to execute.",
                    "default": "enter the fully qualified path for the pipe program name, for example '/usr/bin/ssh'"
                  },
                  "pipeArgs": {
                    "anyOf": [
                      {
                        "type": "array",
                        "description": "Command line arguments passed to the pipe program. Token ${debuggerCommand} in pipeArgs will get replaced by the full debugger command, this token can be specified inline with other arguments. If ${debuggerCommand} isn't used in any argument, the full debugger command will be instead be added to the end of the argument list.",
                        "items": {
                          "type": "string"
                        },
                        "default": []
                      },
                      {
                        "type": "string",
                        "description": "Stringified version of command line arguments passed to the pipe program. Token ${debuggerCommand} in pipeArgs will get replaced by the full debugger command, this token can be specified inline with other arguments. If ${debuggerCommand} isn't used in any argument, the full debugger command will be instead be added to the end of the argument list.",
                        "default": ""
                      }
                    ],
                    "default": []
                  },
                  "debuggerPath": {
                    "type": "string",
                    "description": "The full path to the debugger on the target machine.",
                    "default": "enter the path for the debugger on the target machine, for example ~/vsdbg/vsdbg"
                  },
                  "pipeEnv": {
                    "type": "object",
                    "additionalProperties": {
                      "type": "string"
                    },
                    "description": "Environment variables passed to the pipe program.",
                    "default": {}
                  },
                  "quoteArgs": {
                    "type": "boolean",
                    "description": "Should arguments that contain characters that need to be quoted (example: spaces) be quoted? Defaults to 'true'. If set to false, the debugger command will no longer be automatically quoted.",
                    "default": true
                  },
                  "windows": {
                    "description": "Windows-specific pipe launch configuration options",
                    "default": {
                      "pipeCwd": "${workspaceFolder}",
                      "pipeProgram": "enter the fully qualified path for the pipe program name, for example 'c:\\tools\\plink.exe'",
                      "pipeArgs": []
                    },
                    "type": "object",
                    "properties": {
                      "pipeCwd": {
                        "type": "string",
                        "description": "The fully qualified path to the working directory for the pipe program.",
                        "default": "${workspaceFolder}"
                      },
                      "pipeProgram": {
                        "type": "string",
                        "description": "The fully qualified pipe command to execute.",
                        "default": "enter the fully qualified path for the pipe program name, for example '/usr/bin/ssh'"
                      },
                      "pipeArgs": {
                        "anyOf": [
                          {
                            "type": "array",
                            "description": "Command line arguments passed to the pipe program. Token ${debuggerCommand} in pipeArgs will get replaced by the full debugger command, this token can be specified inline with other arguments. If ${debuggerCommand} isn't used in any argument, the full debugger command will be instead be added to the end of the argument list.",
                            "items": {
                              "type": "string"
                            },
                            "default": []
                          },
                          {
                            "type": "string",
                            "description": "Stringified version of command line arguments passed to the pipe program. Token ${debuggerCommand} in pipeArgs will get replaced by the full debugger command, this token can be specified inline with other arguments. If ${debuggerCommand} isn't used in any argument, the full debugger command will be instead be added to the end of the argument list.",
                            "default": ""
                          }
                        ],
                        "default": []
                      },
                      "quoteArgs": {
                        "type": "boolean",
                        "description": "Should arguments that contain characters that need to be quoted (example: spaces) be quoted? Defaults to 'true'. If set to false, the debugger command will no longer be automatically quoted.",
                        "default": true
                      },
                      "pipeEnv": {
                        "type": "object",
                        "additionalProperties": {
                          "type": "string"
                        },
                        "description": "Environment variables passed to the pipe program.",
                        "default": {}
                      }
                    }
                  },
                  "osx": {
                    "description": "OSX-specific pipe launch configuration options",
                    "default": {
                      "pipeCwd": "${workspaceFolder}",
                      "pipeProgram": "enter the fully qualified path for the pipe program name, for example '/usr/bin/ssh'",
                      "pipeArgs": []
                    },
                    "type": "object",
                    "properties": {
                      "pipeCwd": {
                        "type": "string",
                        "description": "The fully qualified path to the working directory for the pipe program.",
                        "default": "${workspaceFolder}"
                      },
                      "pipeProgram": {
                        "type": "string",
                        "description": "The fully qualified pipe command to execute.",
                        "default": "enter the fully qualified path for the pipe program name, for example '/usr/bin/ssh'"
                      },
                      "pipeArgs": {
                        "anyOf": [
                          {
                            "type": "array",
                            "description": "Command line arguments passed to the pipe program. Token ${debuggerCommand} in pipeArgs will get replaced by the full debugger command, this token can be specified inline with other arguments. If ${debuggerCommand} isn't used in any argument, the full debugger command will be instead be added to the end of the argument list.",
                            "items": {
                              "type": "string"
                            },
                            "default": []
                          },
                          {
                            "type": "string",
                            "description": "Stringified version of command line arguments passed to the pipe program. Token ${debuggerCommand} in pipeArgs will get replaced by the full debugger command, this token can be specified inline with other arguments. If ${debuggerCommand} isn't used in any argument, the full debugger command will be instead be added to the end of the argument list.",
                            "default": ""
                          }
                        ],
                        "default": []
                      },
                      "quoteArgs": {
                        "type": "boolean",
                        "description": "Should arguments that contain characters that need to be quoted (example: spaces) be quoted? Defaults to 'true'. If set to false, the debugger command will no longer be automatically quoted.",
                        "default": true
                      },
                      "pipeEnv": {
                        "type": "object",
                        "additionalProperties": {
                          "type": "string"
                        },
                        "description": "Environment variables passed to the pipe program.",
                        "default": {}
                      }
                    }
                  },
                  "linux": {
                    "description": "Linux-specific pipe launch configuration options",
                    "default": {
                      "pipeCwd": "${workspaceFolder}",
                      "pipeProgram": "enter the fully qualified path for the pipe program name, for example '/usr/bin/ssh'",
                      "pipeArgs": []
                    },
                    "type": "object",
                    "properties": {
                      "pipeCwd": {
                        "type": "string",
                        "description": "The fully qualified path to the working directory for the pipe program.",
                        "default": "${workspaceFolder}"
                      },
                      "pipeProgram": {
                        "type": "string",
                        "description": "The fully qualified pipe command to execute.",
                        "default": "enter the fully qualified path for the pipe program name, for example '/usr/bin/ssh'"
                      },
                      "pipeArgs": {
                        "anyOf": [
                          {
                            "type": "array",
                            "description": "Command line arguments passed to the pipe program. Token ${debuggerCommand} in pipeArgs will get replaced by the full debugger command, this token can be specified inline with other arguments. If ${debuggerCommand} isn't used in any argument, the full debugger command will be instead be added to the end of the argument list.",
                            "items": {
                              "type": "string"
                            },
                            "default": []
                          },
                          {
                            "type": "string",
                            "description": "Stringified version of command line arguments passed to the pipe program. Token ${debuggerCommand} in pipeArgs will get replaced by the full debugger command, this token can be specified inline with other arguments. If ${debuggerCommand} isn't used in any argument, the full debugger command will be instead be added to the end of the argument list.",
                            "default": ""
                          }
                        ],
                        "default": []
                      },
                      "quoteArgs": {
                        "type": "boolean",
                        "description": "Should arguments that contain characters that need to be quoted (example: spaces) be quoted? Defaults to 'true'. If set to false, the debugger command will no longer be automatically quoted.",
                        "default": true
                      },
                      "pipeEnv": {
                        "type": "object",
                        "additionalProperties": {
                          "type": "string"
                        },
                        "description": "Environment variables passed to the pipe program.",
                        "default": {}
                      }
                    }
                  }
                }
              },
              "suppressJITOptimizations": {
                "type": "boolean",
                "description": "If true, when an optimized module (.dll compiled in the Release configuration) loads in the target process, the debugger will ask the Just-In-Time compiler to generate code with optimizations disabled. For more information: https://aka.ms/VSCode-CS-LaunchJson#suppress-jit-optimizations",
                "default": false
              },
              "symbolOptions": {
                "description": "Options to control how symbols (.pdb files) are found and loaded.",
                "default": {
                  "searchPaths": [],
                  "searchMicrosoftSymbolServer": false,
                  "searchNuGetOrgSymbolServer": false
                },
                "type": "object",
                "properties": {
                  "searchPaths": {
                    "type": "array",
                    "items": {
                      "type": "string"
                    },
                    "description": "Array of symbol server URLs (example: http​://MyExampleSymbolServer) or directories (example: /build/symbols) to search for .pdb files. These directories will be searched in addition to the default locations -- next to the module and the path where the pdb was originally dropped to.",
                    "default": []
                  },
                  "searchMicrosoftSymbolServer": {
                    "type": "boolean",
                    "description": "If 'true' the Microsoft Symbol server (https​://msdl.microsoft.com​/download/symbols) is added to the symbols search path. If unspecified, this option defaults to 'false'.",
                    "default": false
                  },
                  "searchNuGetOrgSymbolServer": {
                    "type": "boolean",
                    "description": "If 'true' the NuGet.org symbol server (https​://symbols.nuget.org​/download/symbols) is added to the symbols search path. If unspecified, this option defaults to 'false'.",
                    "default": false
                  },
                  "cachePath": {
                    "type": "string",
                    "description": "Directory where symbols downloaded from symbol servers should be cached. If unspecified, on Windows the debugger will default to %TEMP%\\SymbolCache, and on Linux and macOS the debugger will default to ~/.dotnet/symbolcache.",
                    "default": "~/.dotnet/symbolcache"
                  },
                  "moduleFilter": {
                    "description": "Provides options to control which modules (.dll files) the debugger will attempt to load symbols (.pdb files) for.",
                    "default": {
                      "mode": "loadAllButExcluded",
                      "excludedModules": []
                    },
                    "type": "object",
                    "required": [
                      "mode"
                    ],
                    "properties": {
                      "mode": {
                        "type": "string",
                        "enum": [
                          "loadAllButExcluded",
                          "loadOnlyIncluded"
                        ],
                        "enumDescriptions": [
                          "Load symbols for all modules unless the module is in the 'excludedModules' array.",
                          "Do not attempt to load symbols for ANY module unless it is in the 'includedModules' array, or it is included through the 'includeSymbolsNextToModules' setting."
                        ],
                        "description": "Controls which of the two basic operating modes the module filter operates in.",
                        "default": "loadAllButExcluded"
                      },
                      "excludedModules": {
                        "type": "array",
                        "items": {
                          "type": "string"
                        },
                        "description": "Array of modules that the debugger should NOT load symbols for. Wildcards (example: MyCompany.*.dll) are supported.\n\nThis property is ignored unless 'mode' is set to 'loadAllButExcluded'.",
                        "default": []
                      },
                      "includedModules": {
                        "type": "array",
                        "items": {
                          "type": "string"
                        },
                        "description": "Array of modules that the debugger should load symbols for. Wildcards (example: MyCompany.*.dll) are supported.\n\nThis property is ignored unless 'mode' is set to 'loadOnlyIncluded'.",
                        "default": [
                          "MyExampleModule.dll"
                        ]
                      },
                      "includeSymbolsNextToModules": {
                        "type": "boolean",
                        "description": "If true, for any module NOT in the 'includedModules' array, the debugger will still check next to the module itself and the launching executable, but it will not check paths on the symbol search list. This option defaults to 'true'.\n\nThis property is ignored unless 'mode' is set to 'loadOnlyIncluded'.",
                        "default": true
                      }
                    }
                  }
                }
              },
              "sourceLinkOptions": {
                "description": "Options to control how Source Link connects to web servers. For more information: https://aka.ms/VSCode-CS-LaunchJson#source-link-options",
                "default": {
                  "*": {
                    "enabled": true
                  }
                },
                "type": "object",
                "additionalItems": {
                  "type": "object",
                  "properties": {
                    "enabled": {
                      "title": "boolean",
                      "description": "Is Source Link enabled for this URL?  If unspecified, this option defaults to 'true'.",
                      "default": "true"
                    }
                  }
                }
              },
              "allowFastEvaluate": {
                "type": "boolean",
                "description": "When true (the default state), the debugger will attempt faster evaluation by simulating execution of simple properties and methods.",
                "default": true
              }
            }
          }
        },
        "configurationSnippets": [
          {
            "label": ".NET: Launch .NET Core Console App",
            "description": "Launch a .NET Core Console App with a debugger.",
            "body": {
              "name": ".NET Core Launch (console)",
              "type": "coreclr",
              "request": "launch",
              "preLaunchTask": "build",
              "program": "^\"\\${workspaceFolder}/bin/Debug/${1:<target-framework>}/${2:<project-name.dll>}\"",
              "args": [],
              "cwd": "^\"\\${workspaceFolder}\"",
              "stopAtEntry": false,
              "console": "internalConsole"
            }
          },
          {
            "label": ".NET: Attach to local .NET Core Console App",
            "description": "Attach a debugger to a .NET Core Console App.",
            "body": {
              "name": ".NET Core Attach",
              "type": "coreclr",
              "request": "attach",
              "processId": "^\"\\${command:pickProcess}\""
            }
          },
          {
            "label": ".NET: Launch a local .NET Core Web App",
            "description": "Launch a .NET Core Web App with both a browser and a debugger.",
            "body": {
              "name": ".NET Core Launch (web)",
              "type": "coreclr",
              "request": "launch",
              "preLaunchTask": "build",
              "program": "^\"\\${workspaceFolder}/bin/Debug/${1:<target-framework>}/${2:<project-name.dll>}\"",
              "args": [],
              "cwd": "^\"\\${workspaceFolder}\"",
              "stopAtEntry": false,
              "serverReadyAction": {
                "action": "openExternally",
                "pattern": "\\\\bNow listening on:\\\\s+(https?://\\\\S+)"
              },
              "env": {
                "ASPNETCORE_ENVIRONMENT": "Development"
              },
              "sourceFileMap": {
                "/Views": "^\"\\${workspaceFolder}/Views\""
              }
            }
          },
          {
            "label": ".NET: Launch a remote .NET Core Console App",
            "description": "Launch a .NET Core Console App on a remote machine.",
            "body": {
              "name": ".NET Core Launch (console)",
              "type": "coreclr",
              "request": "launch",
              "preLaunchTask": "build",
              "program": "^\"\\${workspaceFolder}/bin/Debug/${1:<target-framework>}/${2:<project-name.dll>}\"",
              "args": [],
              "cwd": "^\"\\${workspaceFolder}\"",
              "stopAtEntry": false,
              "console": "internalConsole",
              "pipeTransport": {
                "pipeCwd": "^\"\\${workspaceFolder}\"",
                "pipeProgram": "^\"${3:enter the fully qualified path for the pipe program name, for example '/usr/bin/ssh'}\"",
                "pipeArgs": [],
                "debuggerPath": "^\"${4:enter the path for the debugger on the target machine, for example ~/vsdbg/vsdbg}\""
              }
            }
          },
          {
            "label": ".NET: Attach to remote .NET Core Console App",
            "description": "Attach a debugger to a .NET Core Console App on a remote machine.",
            "body": {
              "name": ".NET Core Attach",
              "type": "coreclr",
              "request": "attach",
              "processId": "^\"\\${command:pickRemoteProcess}\"",
              "pipeTransport": {
                "pipeCwd": "^\"\\${workspaceFolder}\"",
                "pipeProgram": "^\"${1:enter the fully qualified path for the pipe program name, for example '/usr/bin/ssh'}\"",
                "pipeArgs": [],
                "debuggerPath": "^\"${2:enter the path for the debugger on the target machine, for example ~/vsdbg/vsdbg}\""
              }
            }
          }
        ]
      },
      {
        "type": "clr",
        "label": ".NET",
        "variables": {
          "pickProcess": "csharp.listProcess",
          "pickRemoteProcess": "csharp.listRemoteProcess"
        },
        "aiKey": "AIF-d9b70cd4-b9f9-4d70-929b-a071c400b217",
        "configurationAttributes": {
          "launch": {
            "type": "object",
            "required": [
              "program"
            ],
            "properties": {
              "program": {
                "type": "string",
                "description": "Path to the application dll or .NET Core host executable to launch.\nThis property normally takes the form: '${workspaceFolder}/bin/Debug/(target-framework)/(project-name.dll)'\nExample: '${workspaceFolder}/bin/Debug/netcoreapp1.1/MyProject.dll'\n\nWhere:\n(target-framework) is the framework that the debugged project is being built for. This is normally found in the project file as the 'TargetFramework' property.\n(project-name.dll) is the name of debugged project's build output dll. This is normally the same as the project file name but with a '.dll' extension.",
                "default": "${workspaceFolder}/bin/Debug/<insert-target-framework-here>/<insert-project-name-here>.dll"
              },
              "cwd": {
                "type": "string",
                "description": "Path to the working directory of the program being debugged. Default is the current workspace.",
                "default": "${workspaceFolder}"
              },
              "args": {
                "anyOf": [
                  {
                    "type": "array",
                    "description": "Command line arguments passed to the program.",
                    "items": {
                      "type": "string"
                    },
                    "default": []
                  },
                  {
                    "type": "string",
                    "description": "Stringified version of command line arguments passed to the program.",
                    "default": ""
                  }
                ]
              },
              "stopAtEntry": {
                "type": "boolean",
                "description": "If true, the debugger should stop at the entry point of the target.",
                "default": false
              },
              "launchBrowser": {
                "description": "Describes options to launch a web browser as part of launch",
                "default": {
                  "enabled": true
                },
                "type": "object",
                "required": [
                  "enabled"
                ],
                "properties": {
                  "enabled": {
                    "type": "boolean",
                    "description": "Whether web browser launch is enabled",
                    "default": true
                  },
                  "args": {
                    "type": "string",
                    "description": "The arguments to pass to the command to open the browser. This is used only if the platform-specific element (`osx`, `linux` or `windows`) doesn't specify a value for `args`. Use ${auto-detect-url} to automatically use the address the server is listening to.",
                    "default": "${auto-detect-url}"
                  },
                  "osx": {
                    "description": "OSX-specific web launch configuration options. By default, this will start the browser using `open`.",
                    "default": {
                      "command": "open",
                      "args": "${auto-detect-url}"
                    },
                    "type": "object",
                    "required": [
                      "command"
                    ],
                    "properties": {
                      "command": {
                        "type": "string",
                        "description": "The executable which will start the web browser",
                        "default": "open"
                      },
                      "args": {
                        "type": "string",
                        "description": "The arguments to pass to the command to open the browser. Use ${auto-detect-url} to automatically use the address the server is listening to.",
                        "default": "${auto-detect-url}"
                      }
                    }
                  },
                  "linux": {
                    "description": "Linux-specific web launch configuration options. By default, this will start the browser using `xdg-open`.",
                    "default": {
                      "command": "xdg-open",
                      "args": "${auto-detect-url}"
                    },
                    "type": "object",
                    "required": [
                      "command"
                    ],
                    "properties": {
                      "command": {
                        "type": "string",
                        "description": "The executable which will start the web browser",
                        "default": "xdg-open"
                      },
                      "args": {
                        "type": "string",
                        "description": "The arguments to pass to the command to open the browser. Use ${auto-detect-url} to automatically use the address the server is listening to.",
                        "default": "${auto-detect-url}"
                      }
                    }
                  },
                  "windows": {
                    "description": "Windows-specific web launch configuration options. By default, this will start the browser using `cmd /c start`.",
                    "default": {
                      "command": "cmd.exe",
                      "args": "/C start ${auto-detect-url}"
                    },
                    "type": "object",
                    "required": [
                      "command"
                    ],
                    "properties": {
                      "command": {
                        "type": "string",
                        "description": "The executable which will start the web browser",
                        "default": "cmd.exe"
                      },
                      "args": {
                        "type": "string",
                        "description": "The arguments to pass to the command to open the browser. Use ${auto-detect-url} to automatically use the address the server is listening to.",
                        "default": "/C start ${auto-detect-url}"
                      }
                    }
                  }
                }
              },
              "env": {
                "type": "object",
                "additionalProperties": {
                  "type": "string"
                },
                "description": "Environment variables passed to the program.",
                "default": {}
              },
              "envFile": {
                "type": "string",
                "description": "Environment variables passed to the program by a file.",
                "default": "${workspaceFolder}/.env"
              },
              "console": {
                "type": "string",
                "enum": [
                  "internalConsole",
                  "integratedTerminal",
                  "externalTerminal"
                ],
                "enumDescriptions": [
                  "Output to the VS Code Debug Console. This doesn't support reading console input (ex:Console.ReadLine)",
                  "VS Code's integrated terminal",
                  "External terminal that can be configured via user settings"
                ],
                "description": "Where to launch the debug target.",
                "default": "internalConsole"
              },
              "externalConsole": {
                "type": "boolean",
                "description": "Attribute 'externalConsole' is deprecated, use 'console' instead.",
                "default": false
              },
              "sourceFileMap": {
                "type": "object",
                "description": "Optional source file mappings passed to the debug engine. Example: '{ \"C:\\foo\":\"/home/user/foo\" }'",
                "additionalProperties": {
                  "type": "string"
                },
                "default": {
                  "<insert-source-path-here>": "<insert-target-path-here>"
                }
              },
              "justMyCode": {
                "type": "boolean",
                "description": "Optional flag to only show user code.",
                "default": true
              },
              "requireExactSource": {
                "type": "boolean",
                "description": "Optional flag to require current source code to match the pdb.",
                "default": true
              },
              "enableStepFiltering": {
                "type": "boolean",
                "description": "Optional flag to enable stepping over Properties and Operators.",
                "default": true
              },
              "logging": {
                "description": "Optional flags to determine what types of messages should be logged to the output window.",
                "type": "object",
                "required": [],
                "default": {},
                "properties": {
                  "exceptions": {
                    "type": "boolean",
                    "description": "Optional flag to determine whether exception messages should be logged to the output window.",
                    "default": true
                  },
                  "moduleLoad": {
                    "type": "boolean",
                    "description": "Optional flag to determine whether module load events should be logged to the output window.",
                    "default": true
                  },
                  "programOutput": {
                    "type": "boolean",
                    "description": "Optional flag to determine whether program output should be logged to the output window when not using an external console.",
                    "default": true
                  },
                  "engineLogging": {
                    "type": "boolean",
                    "description": "Optional flag to determine whether diagnostic engine logs should be logged to the output window.",
                    "default": false
                  },
                  "browserStdOut": {
                    "type": "boolean",
                    "description": "Optional flag to determine if stdout text from the launching the web browser should be logged to the output window.",
                    "default": true
                  },
                  "elapsedTiming": {
                    "type": "boolean",
                    "description": "If true, engine logging will include `adapterElapsedTime` and `engineElapsedTime` properties to indicate the amount of time, in microseconds, that a request took.",
                    "default": false
                  },
                  "threadExit": {
                    "type": "boolean",
                    "description": "Controls if a message is logged when a thread in the target process exits. Default: `false`.",
                    "default": false
                  },
                  "processExit": {
                    "type": "boolean",
                    "description": "Controls if a message is logged when the target process exits, or debugging is stopped. Default: `true`.",
                    "default": true
                  }
                }
              },
              "pipeTransport": {
                "description": "When present, this tells the debugger to connect to a remote computer using another executable as a pipe that will relay standard input/output between VS Code and the .NET Core debugger backend executable (vsdbg).",
                "type": "object",
                "required": [
                  "debuggerPath"
                ],
                "default": {
                  "pipeCwd": "${workspaceFolder}",
                  "pipeProgram": "enter the fully qualified path for the pipe program name, for example '/usr/bin/ssh'",
                  "pipeArgs": [],
                  "debuggerPath": "enter the path for the debugger on the target machine, for example ~/vsdbg/vsdbg"
                },
                "properties": {
                  "pipeCwd": {
                    "type": "string",
                    "description": "The fully qualified path to the working directory for the pipe program.",
                    "default": "${workspaceFolder}"
                  },
                  "pipeProgram": {
                    "type": "string",
                    "description": "The fully qualified pipe command to execute.",
                    "default": "enter the fully qualified path for the pipe program name, for example '/usr/bin/ssh'"
                  },
                  "pipeArgs": {
                    "anyOf": [
                      {
                        "type": "array",
                        "description": "Command line arguments passed to the pipe program. Token ${debuggerCommand} in pipeArgs will get replaced by the full debugger command, this token can be specified inline with other arguments. If ${debuggerCommand} isn't used in any argument, the full debugger command will be instead be added to the end of the argument list.",
                        "items": {
                          "type": "string"
                        },
                        "default": []
                      },
                      {
                        "type": "string",
                        "description": "Stringified version of command line arguments passed to the pipe program. Token ${debuggerCommand} in pipeArgs will get replaced by the full debugger command, this token can be specified inline with other arguments. If ${debuggerCommand} isn't used in any argument, the full debugger command will be instead be added to the end of the argument list.",
                        "default": ""
                      }
                    ],
                    "default": []
                  },
                  "debuggerPath": {
                    "type": "string",
                    "description": "The full path to the debugger on the target machine.",
                    "default": "enter the path for the debugger on the target machine, for example ~/vsdbg/vsdbg"
                  },
                  "pipeEnv": {
                    "type": "object",
                    "additionalProperties": {
                      "type": "string"
                    },
                    "description": "Environment variables passed to the pipe program.",
                    "default": {}
                  },
                  "quoteArgs": {
                    "type": "boolean",
                    "description": "Should arguments that contain characters that need to be quoted (example: spaces) be quoted? Defaults to 'true'. If set to false, the debugger command will no longer be automatically quoted.",
                    "default": true
                  },
                  "windows": {
                    "description": "Windows-specific pipe launch configuration options",
                    "default": {
                      "pipeCwd": "${workspaceFolder}",
                      "pipeProgram": "enter the fully qualified path for the pipe program name, for example 'c:\\tools\\plink.exe'",
                      "pipeArgs": []
                    },
                    "type": "object",
                    "properties": {
                      "pipeCwd": {
                        "type": "string",
                        "description": "The fully qualified path to the working directory for the pipe program.",
                        "default": "${workspaceFolder}"
                      },
                      "pipeProgram": {
                        "type": "string",
                        "description": "The fully qualified pipe command to execute.",
                        "default": "enter the fully qualified path for the pipe program name, for example '/usr/bin/ssh'"
                      },
                      "pipeArgs": {
                        "anyOf": [
                          {
                            "type": "array",
                            "description": "Command line arguments passed to the pipe program. Token ${debuggerCommand} in pipeArgs will get replaced by the full debugger command, this token can be specified inline with other arguments. If ${debuggerCommand} isn't used in any argument, the full debugger command will be instead be added to the end of the argument list.",
                            "items": {
                              "type": "string"
                            },
                            "default": []
                          },
                          {
                            "type": "string",
                            "description": "Stringified version of command line arguments passed to the pipe program. Token ${debuggerCommand} in pipeArgs will get replaced by the full debugger command, this token can be specified inline with other arguments. If ${debuggerCommand} isn't used in any argument, the full debugger command will be instead be added to the end of the argument list.",
                            "default": ""
                          }
                        ],
                        "default": []
                      },
                      "quoteArgs": {
                        "type": "boolean",
                        "description": "Should arguments that contain characters that need to be quoted (example: spaces) be quoted? Defaults to 'true'. If set to false, the debugger command will no longer be automatically quoted.",
                        "default": true
                      },
                      "pipeEnv": {
                        "type": "object",
                        "additionalProperties": {
                          "type": "string"
                        },
                        "description": "Environment variables passed to the pipe program.",
                        "default": {}
                      }
                    }
                  },
                  "osx": {
                    "description": "OSX-specific pipe launch configuration options",
                    "default": {
                      "pipeCwd": "${workspaceFolder}",
                      "pipeProgram": "enter the fully qualified path for the pipe program name, for example '/usr/bin/ssh'",
                      "pipeArgs": []
                    },
                    "type": "object",
                    "properties": {
                      "pipeCwd": {
                        "type": "string",
                        "description": "The fully qualified path to the working directory for the pipe program.",
                        "default": "${workspaceFolder}"
                      },
                      "pipeProgram": {
                        "type": "string",
                        "description": "The fully qualified pipe command to execute.",
                        "default": "enter the fully qualified path for the pipe program name, for example '/usr/bin/ssh'"
                      },
                      "pipeArgs": {
                        "anyOf": [
                          {
                            "type": "array",
                            "description": "Command line arguments passed to the pipe program. Token ${debuggerCommand} in pipeArgs will get replaced by the full debugger command, this token can be specified inline with other arguments. If ${debuggerCommand} isn't used in any argument, the full debugger command will be instead be added to the end of the argument list.",
                            "items": {
                              "type": "string"
                            },
                            "default": []
                          },
                          {
                            "type": "string",
                            "description": "Stringified version of command line arguments passed to the pipe program. Token ${debuggerCommand} in pipeArgs will get replaced by the full debugger command, this token can be specified inline with other arguments. If ${debuggerCommand} isn't used in any argument, the full debugger command will be instead be added to the end of the argument list.",
                            "default": ""
                          }
                        ],
                        "default": []
                      },
                      "quoteArgs": {
                        "type": "boolean",
                        "description": "Should arguments that contain characters that need to be quoted (example: spaces) be quoted? Defaults to 'true'. If set to false, the debugger command will no longer be automatically quoted.",
                        "default": true
                      },
                      "pipeEnv": {
                        "type": "object",
                        "additionalProperties": {
                          "type": "string"
                        },
                        "description": "Environment variables passed to the pipe program.",
                        "default": {}
                      }
                    }
                  },
                  "linux": {
                    "description": "Linux-specific pipe launch configuration options",
                    "default": {
                      "pipeCwd": "${workspaceFolder}",
                      "pipeProgram": "enter the fully qualified path for the pipe program name, for example '/usr/bin/ssh'",
                      "pipeArgs": []
                    },
                    "type": "object",
                    "properties": {
                      "pipeCwd": {
                        "type": "string",
                        "description": "The fully qualified path to the working directory for the pipe program.",
                        "default": "${workspaceFolder}"
                      },
                      "pipeProgram": {
                        "type": "string",
                        "description": "The fully qualified pipe command to execute.",
                        "default": "enter the fully qualified path for the pipe program name, for example '/usr/bin/ssh'"
                      },
                      "pipeArgs": {
                        "anyOf": [
                          {
                            "type": "array",
                            "description": "Command line arguments passed to the pipe program. Token ${debuggerCommand} in pipeArgs will get replaced by the full debugger command, this token can be specified inline with other arguments. If ${debuggerCommand} isn't used in any argument, the full debugger command will be instead be added to the end of the argument list.",
                            "items": {
                              "type": "string"
                            },
                            "default": []
                          },
                          {
                            "type": "string",
                            "description": "Stringified version of command line arguments passed to the pipe program. Token ${debuggerCommand} in pipeArgs will get replaced by the full debugger command, this token can be specified inline with other arguments. If ${debuggerCommand} isn't used in any argument, the full debugger command will be instead be added to the end of the argument list.",
                            "default": ""
                          }
                        ],
                        "default": []
                      },
                      "quoteArgs": {
                        "type": "boolean",
                        "description": "Should arguments that contain characters that need to be quoted (example: spaces) be quoted? Defaults to 'true'. If set to false, the debugger command will no longer be automatically quoted.",
                        "default": true
                      },
                      "pipeEnv": {
                        "type": "object",
                        "additionalProperties": {
                          "type": "string"
                        },
                        "description": "Environment variables passed to the pipe program.",
                        "default": {}
                      }
                    }
                  }
                }
              },
              "suppressJITOptimizations": {
                "type": "boolean",
                "description": "If true, when an optimized module (.dll compiled in the Release configuration) loads in the target process, the debugger will ask the Just-In-Time compiler to generate code with optimizations disabled. For more information: https://aka.ms/VSCode-CS-LaunchJson#suppress-jit-optimizations",
                "default": false
              },
              "symbolOptions": {
                "description": "Options to control how symbols (.pdb files) are found and loaded.",
                "default": {
                  "searchPaths": [],
                  "searchMicrosoftSymbolServer": false,
                  "searchNuGetOrgSymbolServer": false
                },
                "type": "object",
                "properties": {
                  "searchPaths": {
                    "type": "array",
                    "items": {
                      "type": "string"
                    },
                    "description": "Array of symbol server URLs (example: http​://MyExampleSymbolServer) or directories (example: /build/symbols) to search for .pdb files. These directories will be searched in addition to the default locations -- next to the module and the path where the pdb was originally dropped to.",
                    "default": []
                  },
                  "searchMicrosoftSymbolServer": {
                    "type": "boolean",
                    "description": "If 'true' the Microsoft Symbol server (https​://msdl.microsoft.com​/download/symbols) is added to the symbols search path. If unspecified, this option defaults to 'false'.",
                    "default": false
                  },
                  "searchNuGetOrgSymbolServer": {
                    "type": "boolean",
                    "description": "If 'true' the NuGet.org symbol server (https​://symbols.nuget.org​/download/symbols) is added to the symbols search path. If unspecified, this option defaults to 'false'.",
                    "default": false
                  },
                  "cachePath": {
                    "type": "string",
                    "description": "Directory where symbols downloaded from symbol servers should be cached. If unspecified, on Windows the debugger will default to %TEMP%\\SymbolCache, and on Linux and macOS the debugger will default to ~/.dotnet/symbolcache.",
                    "default": "~/.dotnet/symbolcache"
                  },
                  "moduleFilter": {
                    "description": "Provides options to control which modules (.dll files) the debugger will attempt to load symbols (.pdb files) for.",
                    "default": {
                      "mode": "loadAllButExcluded",
                      "excludedModules": []
                    },
                    "type": "object",
                    "required": [
                      "mode"
                    ],
                    "properties": {
                      "mode": {
                        "type": "string",
                        "enum": [
                          "loadAllButExcluded",
                          "loadOnlyIncluded"
                        ],
                        "enumDescriptions": [
                          "Load symbols for all modules unless the module is in the 'excludedModules' array.",
                          "Do not attempt to load symbols for ANY module unless it is in the 'includedModules' array, or it is included through the 'includeSymbolsNextToModules' setting."
                        ],
                        "description": "Controls which of the two basic operating modes the module filter operates in.",
                        "default": "loadAllButExcluded"
                      },
                      "excludedModules": {
                        "type": "array",
                        "items": {
                          "type": "string"
                        },
                        "description": "Array of modules that the debugger should NOT load symbols for. Wildcards (example: MyCompany.*.dll) are supported.\n\nThis property is ignored unless 'mode' is set to 'loadAllButExcluded'.",
                        "default": []
                      },
                      "includedModules": {
                        "type": "array",
                        "items": {
                          "type": "string"
                        },
                        "description": "Array of modules that the debugger should load symbols for. Wildcards (example: MyCompany.*.dll) are supported.\n\nThis property is ignored unless 'mode' is set to 'loadOnlyIncluded'.",
                        "default": [
                          "MyExampleModule.dll"
                        ]
                      },
                      "includeSymbolsNextToModules": {
                        "type": "boolean",
                        "description": "If true, for any module NOT in the 'includedModules' array, the debugger will still check next to the module itself and the launching executable, but it will not check paths on the symbol search list. This option defaults to 'true'.\n\nThis property is ignored unless 'mode' is set to 'loadOnlyIncluded'.",
                        "default": true
                      }
                    }
                  }
                }
              },
              "sourceLinkOptions": {
                "description": "Options to control how Source Link connects to web servers. For more information: https://aka.ms/VSCode-CS-LaunchJson#source-link-options",
                "default": {
                  "*": {
                    "enabled": true
                  }
                },
                "type": "object",
                "additionalItems": {
                  "type": "object",
                  "properties": {
                    "enabled": {
                      "title": "boolean",
                      "description": "Is Source Link enabled for this URL?  If unspecified, this option defaults to 'true'.",
                      "default": "true"
                    }
                  }
                }
              },
              "allowFastEvaluate": {
                "type": "boolean",
                "description": "When true (the default state), the debugger will attempt faster evaluation by simulating execution of simple properties and methods.",
                "default": true
              },
              "targetOutputLogPath": {
                "type": "string",
                "description": "When set, text that the target application writes to stdout and stderr (ex: Console.WriteLine) will be saved to the specified file. This option is ignored if console is set to something other than internalConsole.",
                "default": "${workspaceFolder}/out.txt"
              }
            }
          },
          "attach": {
            "type": "object",
            "required": [],
            "properties": {
              "processName": {
                "type": "string",
                "description": "",
                "default": "The process name to attach to. If this is used, 'processId' should not be used."
              },
              "processId": {
                "anyOf": [
                  {
                    "type": "string",
                    "description": "The process id to attach to. Use \"${command:pickProcess}\" to get a list of running processes to attach to. If 'processId' used, 'processName' should not be used.",
                    "default": "${command:pickProcess}"
                  },
                  {
                    "type": "integer",
                    "description": "The process id to attach to. Use \"${command:pickProcess}\" to get a list of running processes to attach to. If 'processId' used, 'processName' should not be used.",
                    "default": 0
                  }
                ]
              },
              "sourceFileMap": {
                "type": "object",
                "description": "Optional source file mappings passed to the debug engine. Example: '{ \"C:\\foo\":\"/home/user/foo\" }'",
                "additionalProperties": {
                  "type": "string"
                },
                "default": {
                  "<insert-source-path-here>": "<insert-target-path-here>"
                }
              },
              "justMyCode": {
                "type": "boolean",
                "description": "Optional flag to only show user code.",
                "default": true
              },
              "requireExactSource": {
                "type": "boolean",
                "description": "Optional flag to require current source code to match the pdb.",
                "default": true
              },
              "enableStepFiltering": {
                "type": "boolean",
                "description": "Optional flag to enable stepping over Properties and Operators.",
                "default": true
              },
              "logging": {
                "description": "Optional flags to determine what types of messages should be logged to the output window.",
                "type": "object",
                "required": [],
                "default": {},
                "properties": {
                  "exceptions": {
                    "type": "boolean",
                    "description": "Optional flag to determine whether exception messages should be logged to the output window.",
                    "default": true
                  },
                  "moduleLoad": {
                    "type": "boolean",
                    "description": "Optional flag to determine whether module load events should be logged to the output window.",
                    "default": true
                  },
                  "programOutput": {
                    "type": "boolean",
                    "description": "Optional flag to determine whether program output should be logged to the output window when not using an external console.",
                    "default": true
                  },
                  "engineLogging": {
                    "type": "boolean",
                    "description": "Optional flag to determine whether diagnostic engine logs should be logged to the output window.",
                    "default": false
                  },
                  "browserStdOut": {
                    "type": "boolean",
                    "description": "Optional flag to determine if stdout text from the launching the web browser should be logged to the output window.",
                    "default": true
                  },
                  "elapsedTiming": {
                    "type": "boolean",
                    "description": "If true, engine logging will include `adapterElapsedTime` and `engineElapsedTime` properties to indicate the amount of time, in microseconds, that a request took.",
                    "default": false
                  },
                  "threadExit": {
                    "type": "boolean",
                    "description": "Controls if a message is logged when a thread in the target process exits. Default: `false`.",
                    "default": false
                  },
                  "processExit": {
                    "type": "boolean",
                    "description": "Controls if a message is logged when the target process exits, or debugging is stopped. Default: `true`.",
                    "default": true
                  }
                }
              },
              "pipeTransport": {
                "description": "When present, this tells the debugger to connect to a remote computer using another executable as a pipe that will relay standard input/output between VS Code and the .NET Core debugger backend executable (vsdbg).",
                "type": "object",
                "required": [
                  "debuggerPath"
                ],
                "default": {
                  "pipeCwd": "${workspaceFolder}",
                  "pipeProgram": "enter the fully qualified path for the pipe program name, for example '/usr/bin/ssh'",
                  "pipeArgs": [],
                  "debuggerPath": "enter the path for the debugger on the target machine, for example ~/vsdbg/vsdbg"
                },
                "properties": {
                  "pipeCwd": {
                    "type": "string",
                    "description": "The fully qualified path to the working directory for the pipe program.",
                    "default": "${workspaceFolder}"
                  },
                  "pipeProgram": {
                    "type": "string",
                    "description": "The fully qualified pipe command to execute.",
                    "default": "enter the fully qualified path for the pipe program name, for example '/usr/bin/ssh'"
                  },
                  "pipeArgs": {
                    "anyOf": [
                      {
                        "type": "array",
                        "description": "Command line arguments passed to the pipe program. Token ${debuggerCommand} in pipeArgs will get replaced by the full debugger command, this token can be specified inline with other arguments. If ${debuggerCommand} isn't used in any argument, the full debugger command will be instead be added to the end of the argument list.",
                        "items": {
                          "type": "string"
                        },
                        "default": []
                      },
                      {
                        "type": "string",
                        "description": "Stringified version of command line arguments passed to the pipe program. Token ${debuggerCommand} in pipeArgs will get replaced by the full debugger command, this token can be specified inline with other arguments. If ${debuggerCommand} isn't used in any argument, the full debugger command will be instead be added to the end of the argument list.",
                        "default": ""
                      }
                    ],
                    "default": []
                  },
                  "debuggerPath": {
                    "type": "string",
                    "description": "The full path to the debugger on the target machine.",
                    "default": "enter the path for the debugger on the target machine, for example ~/vsdbg/vsdbg"
                  },
                  "pipeEnv": {
                    "type": "object",
                    "additionalProperties": {
                      "type": "string"
                    },
                    "description": "Environment variables passed to the pipe program.",
                    "default": {}
                  },
                  "quoteArgs": {
                    "type": "boolean",
                    "description": "Should arguments that contain characters that need to be quoted (example: spaces) be quoted? Defaults to 'true'. If set to false, the debugger command will no longer be automatically quoted.",
                    "default": true
                  },
                  "windows": {
                    "description": "Windows-specific pipe launch configuration options",
                    "default": {
                      "pipeCwd": "${workspaceFolder}",
                      "pipeProgram": "enter the fully qualified path for the pipe program name, for example 'c:\\tools\\plink.exe'",
                      "pipeArgs": []
                    },
                    "type": "object",
                    "properties": {
                      "pipeCwd": {
                        "type": "string",
                        "description": "The fully qualified path to the working directory for the pipe program.",
                        "default": "${workspaceFolder}"
                      },
                      "pipeProgram": {
                        "type": "string",
                        "description": "The fully qualified pipe command to execute.",
                        "default": "enter the fully qualified path for the pipe program name, for example '/usr/bin/ssh'"
                      },
                      "pipeArgs": {
                        "anyOf": [
                          {
                            "type": "array",
                            "description": "Command line arguments passed to the pipe program. Token ${debuggerCommand} in pipeArgs will get replaced by the full debugger command, this token can be specified inline with other arguments. If ${debuggerCommand} isn't used in any argument, the full debugger command will be instead be added to the end of the argument list.",
                            "items": {
                              "type": "string"
                            },
                            "default": []
                          },
                          {
                            "type": "string",
                            "description": "Stringified version of command line arguments passed to the pipe program. Token ${debuggerCommand} in pipeArgs will get replaced by the full debugger command, this token can be specified inline with other arguments. If ${debuggerCommand} isn't used in any argument, the full debugger command will be instead be added to the end of the argument list.",
                            "default": ""
                          }
                        ],
                        "default": []
                      },
                      "quoteArgs": {
                        "type": "boolean",
                        "description": "Should arguments that contain characters that need to be quoted (example: spaces) be quoted? Defaults to 'true'. If set to false, the debugger command will no longer be automatically quoted.",
                        "default": true
                      },
                      "pipeEnv": {
                        "type": "object",
                        "additionalProperties": {
                          "type": "string"
                        },
                        "description": "Environment variables passed to the pipe program.",
                        "default": {}
                      }
                    }
                  },
                  "osx": {
                    "description": "OSX-specific pipe launch configuration options",
                    "default": {
                      "pipeCwd": "${workspaceFolder}",
                      "pipeProgram": "enter the fully qualified path for the pipe program name, for example '/usr/bin/ssh'",
                      "pipeArgs": []
                    },
                    "type": "object",
                    "properties": {
                      "pipeCwd": {
                        "type": "string",
                        "description": "The fully qualified path to the working directory for the pipe program.",
                        "default": "${workspaceFolder}"
                      },
                      "pipeProgram": {
                        "type": "string",
                        "description": "The fully qualified pipe command to execute.",
                        "default": "enter the fully qualified path for the pipe program name, for example '/usr/bin/ssh'"
                      },
                      "pipeArgs": {
                        "anyOf": [
                          {
                            "type": "array",
                            "description": "Command line arguments passed to the pipe program. Token ${debuggerCommand} in pipeArgs will get replaced by the full debugger command, this token can be specified inline with other arguments. If ${debuggerCommand} isn't used in any argument, the full debugger command will be instead be added to the end of the argument list.",
                            "items": {
                              "type": "string"
                            },
                            "default": []
                          },
                          {
                            "type": "string",
                            "description": "Stringified version of command line arguments passed to the pipe program. Token ${debuggerCommand} in pipeArgs will get replaced by the full debugger command, this token can be specified inline with other arguments. If ${debuggerCommand} isn't used in any argument, the full debugger command will be instead be added to the end of the argument list.",
                            "default": ""
                          }
                        ],
                        "default": []
                      },
                      "quoteArgs": {
                        "type": "boolean",
                        "description": "Should arguments that contain characters that need to be quoted (example: spaces) be quoted? Defaults to 'true'. If set to false, the debugger command will no longer be automatically quoted.",
                        "default": true
                      },
                      "pipeEnv": {
                        "type": "object",
                        "additionalProperties": {
                          "type": "string"
                        },
                        "description": "Environment variables passed to the pipe program.",
                        "default": {}
                      }
                    }
                  },
                  "linux": {
                    "description": "Linux-specific pipe launch configuration options",
                    "default": {
                      "pipeCwd": "${workspaceFolder}",
                      "pipeProgram": "enter the fully qualified path for the pipe program name, for example '/usr/bin/ssh'",
                      "pipeArgs": []
                    },
                    "type": "object",
                    "properties": {
                      "pipeCwd": {
                        "type": "string",
                        "description": "The fully qualified path to the working directory for the pipe program.",
                        "default": "${workspaceFolder}"
                      },
                      "pipeProgram": {
                        "type": "string",
                        "description": "The fully qualified pipe command to execute.",
                        "default": "enter the fully qualified path for the pipe program name, for example '/usr/bin/ssh'"
                      },
                      "pipeArgs": {
                        "anyOf": [
                          {
                            "type": "array",
                            "description": "Command line arguments passed to the pipe program. Token ${debuggerCommand} in pipeArgs will get replaced by the full debugger command, this token can be specified inline with other arguments. If ${debuggerCommand} isn't used in any argument, the full debugger command will be instead be added to the end of the argument list.",
                            "items": {
                              "type": "string"
                            },
                            "default": []
                          },
                          {
                            "type": "string",
                            "description": "Stringified version of command line arguments passed to the pipe program. Token ${debuggerCommand} in pipeArgs will get replaced by the full debugger command, this token can be specified inline with other arguments. If ${debuggerCommand} isn't used in any argument, the full debugger command will be instead be added to the end of the argument list.",
                            "default": ""
                          }
                        ],
                        "default": []
                      },
                      "quoteArgs": {
                        "type": "boolean",
                        "description": "Should arguments that contain characters that need to be quoted (example: spaces) be quoted? Defaults to 'true'. If set to false, the debugger command will no longer be automatically quoted.",
                        "default": true
                      },
                      "pipeEnv": {
                        "type": "object",
                        "additionalProperties": {
                          "type": "string"
                        },
                        "description": "Environment variables passed to the pipe program.",
                        "default": {}
                      }
                    }
                  }
                }
              },
              "suppressJITOptimizations": {
                "type": "boolean",
                "description": "If true, when an optimized module (.dll compiled in the Release configuration) loads in the target process, the debugger will ask the Just-In-Time compiler to generate code with optimizations disabled. For more information: https://aka.ms/VSCode-CS-LaunchJson#suppress-jit-optimizations",
                "default": false
              },
              "symbolOptions": {
                "description": "Options to control how symbols (.pdb files) are found and loaded.",
                "default": {
                  "searchPaths": [],
                  "searchMicrosoftSymbolServer": false,
                  "searchNuGetOrgSymbolServer": false
                },
                "type": "object",
                "properties": {
                  "searchPaths": {
                    "type": "array",
                    "items": {
                      "type": "string"
                    },
                    "description": "Array of symbol server URLs (example: http​://MyExampleSymbolServer) or directories (example: /build/symbols) to search for .pdb files. These directories will be searched in addition to the default locations -- next to the module and the path where the pdb was originally dropped to.",
                    "default": []
                  },
                  "searchMicrosoftSymbolServer": {
                    "type": "boolean",
                    "description": "If 'true' the Microsoft Symbol server (https​://msdl.microsoft.com​/download/symbols) is added to the symbols search path. If unspecified, this option defaults to 'false'.",
                    "default": false
                  },
                  "searchNuGetOrgSymbolServer": {
                    "type": "boolean",
                    "description": "If 'true' the NuGet.org symbol server (https​://symbols.nuget.org​/download/symbols) is added to the symbols search path. If unspecified, this option defaults to 'false'.",
                    "default": false
                  },
                  "cachePath": {
                    "type": "string",
                    "description": "Directory where symbols downloaded from symbol servers should be cached. If unspecified, on Windows the debugger will default to %TEMP%\\SymbolCache, and on Linux and macOS the debugger will default to ~/.dotnet/symbolcache.",
                    "default": "~/.dotnet/symbolcache"
                  },
                  "moduleFilter": {
                    "description": "Provides options to control which modules (.dll files) the debugger will attempt to load symbols (.pdb files) for.",
                    "default": {
                      "mode": "loadAllButExcluded",
                      "excludedModules": []
                    },
                    "type": "object",
                    "required": [
                      "mode"
                    ],
                    "properties": {
                      "mode": {
                        "type": "string",
                        "enum": [
                          "loadAllButExcluded",
                          "loadOnlyIncluded"
                        ],
                        "enumDescriptions": [
                          "Load symbols for all modules unless the module is in the 'excludedModules' array.",
                          "Do not attempt to load symbols for ANY module unless it is in the 'includedModules' array, or it is included through the 'includeSymbolsNextToModules' setting."
                        ],
                        "description": "Controls which of the two basic operating modes the module filter operates in.",
                        "default": "loadAllButExcluded"
                      },
                      "excludedModules": {
                        "type": "array",
                        "items": {
                          "type": "string"
                        },
                        "description": "Array of modules that the debugger should NOT load symbols for. Wildcards (example: MyCompany.*.dll) are supported.\n\nThis property is ignored unless 'mode' is set to 'loadAllButExcluded'.",
                        "default": []
                      },
                      "includedModules": {
                        "type": "array",
                        "items": {
                          "type": "string"
                        },
                        "description": "Array of modules that the debugger should load symbols for. Wildcards (example: MyCompany.*.dll) are supported.\n\nThis property is ignored unless 'mode' is set to 'loadOnlyIncluded'.",
                        "default": [
                          "MyExampleModule.dll"
                        ]
                      },
                      "includeSymbolsNextToModules": {
                        "type": "boolean",
                        "description": "If true, for any module NOT in the 'includedModules' array, the debugger will still check next to the module itself and the launching executable, but it will not check paths on the symbol search list. This option defaults to 'true'.\n\nThis property is ignored unless 'mode' is set to 'loadOnlyIncluded'.",
                        "default": true
                      }
                    }
                  }
                }
              },
              "sourceLinkOptions": {
                "description": "Options to control how Source Link connects to web servers. For more information: https://aka.ms/VSCode-CS-LaunchJson#source-link-options",
                "default": {
                  "*": {
                    "enabled": true
                  }
                },
                "type": "object",
                "additionalItems": {
                  "type": "object",
                  "properties": {
                    "enabled": {
                      "title": "boolean",
                      "description": "Is Source Link enabled for this URL?  If unspecified, this option defaults to 'true'.",
                      "default": "true"
                    }
                  }
                }
              },
              "allowFastEvaluate": {
                "type": "boolean",
                "description": "When true (the default state), the debugger will attempt faster evaluation by simulating execution of simple properties and methods.",
                "default": true
              }
            }
          }
        }
      },
      {
        "type": "blazorwasm",
        "label": "Blazor WebAssembly Debug",
        "initialConfigurations": [
          {
            "type": "blazorwasm",
            "name": "Launch and Debug Blazor WebAssembly Application",
            "request": "launch"
          }
        ],
        "configurationAttributes": {
          "launch": {
            "properties": {
              "cwd": {
                "type": "string",
                "description": "The directory of the Blazor WebAssembly app, defaults to the workspace folder.",
                "default": "${workspaceFolder}"
              },
              "url": {
                "type": "string",
                "description": "The URL of the application",
                "default": "https://localhost:5001"
              },
              "browser": {
                "type": "string",
                "description": "The debugging browser to launch (Edge or Chrome)",
                "default": "chrome",
                "enum": [
                  "chrome",
                  "edge"
                ]
              },
              "trace": {
                "type": [
                  "boolean",
                  "string"
                ],
                "default": "true",
                "enum": [
                  "verbose",
                  true
                ],
                "description": "If true, verbose logs from JS debugger are sent to log file. If 'verbose', send logs to console."
              },
              "hosted": {
                "type": "boolean",
                "default": "false",
                "description": "True if the app is a hosted Blazor WebAssembly app, false otherwise."
              },
              "webRoot": {
                "type": "string",
                "default": "${workspaceFolder}",
                "description": "Specifies the absolute path to the webserver root."
              },
              "timeout": {
                "type": "number",
                "default": 30000,
                "description": "Retry for this number of milliseconds to connect to browser."
              },
              "program": {
                "type": "string",
                "default": "${workspaceFolder}/Server/bin/Debug/<target-framework>/<target-dll>",
                "description": "The path of the DLL to execute when launching a hosted server app"
              },
              "env": {
                "type": "object",
                "description": "Environment variables passed to dotnet. Only valid for hosted apps."
              },
              "logging": {
                "description": "Optional flags to determine what types of messages should be logged to the output window. Applicable only for the app server of hosted Blazor WASM apps.",
                "type": "object",
                "required": [],
                "default": {},
                "properties": {
                  "exceptions": {
                    "type": "boolean",
                    "description": "Optional flag to determine whether exception messages should be logged to the output window.",
                    "default": true
                  },
                  "moduleLoad": {
                    "type": "boolean",
                    "description": "Optional flag to determine whether module load events should be logged to the output window.",
                    "default": true
                  },
                  "programOutput": {
                    "type": "boolean",
                    "description": "Optional flag to determine whether program output should be logged to the output window when not using an external console.",
                    "default": true
                  },
                  "engineLogging": {
                    "type": "boolean",
                    "description": "Optional flag to determine whether diagnostic engine logs should be logged to the output window.",
                    "default": false
                  },
                  "browserStdOut": {
                    "type": "boolean",
                    "description": "Optional flag to determine if stdout text from the launching the web browser should be logged to the output window.",
                    "default": true
                  },
                  "elapsedTiming": {
                    "type": "boolean",
                    "description": "If true, engine logging will include `adapterElapsedTime` and `engineElapsedTime` properties to indicate the amount of time, in microseconds, that a request took.",
                    "default": false
                  },
                  "threadExit": {
                    "type": "boolean",
                    "description": "Controls if a message is logged when a thread in the target process exits. Default: `false`.",
                    "default": false
                  },
                  "processExit": {
                    "type": "boolean",
                    "description": "Controls if a message is logged when the target process exits, or debugging is stopped. Default: `true`.",
                    "default": true
                  }
                }
              }
            }
          },
          "attach": {
            "properties": {
              "url": {
                "type": "string",
                "description": "The URL of the application",
                "default": "https://localhost:5001"
              },
              "cwd": {
                "type": "string",
                "description": "The directory of the Blazor WebAssembly app, defaults to the workspace folder.",
                "default": "${workspaceFolder}"
              },
              "browser": {
                "type": "string",
                "description": "The debugging browser to launch (Edge or Chrome)",
                "default": "chrome",
                "enum": [
                  "chrome",
                  "edge"
                ]
              },
              "trace": {
                "type": [
                  "boolean",
                  "string"
                ],
                "default": "true",
                "enum": [
                  "verbose",
                  true
                ],
                "description": "If true, verbose logs from JS debugger are sent to log file. If 'verbose', send logs to console."
              },
              "webRoot": {
                "type": "string",
                "default": "${workspaceFolder}",
                "description": "Specifies the absolute path to the webserver root."
              },
              "timeout": {
                "type": "number",
                "default": 30000,
                "description": "Retry for this number of milliseconds to connect to browser."
              }
            }
          }
        }
      }
    ],
    "semanticTokenTypes": [
      {
        "id": "razorTagHelperElement",
        "description": "A Razor TagHelper Element"
      },
      {
        "id": "razorTagHelperAttribute",
        "description": "A Razor TagHelper Attribute"
      },
      {
        "id": "razorTransition",
        "description": "A Razor transition"
      },
      {
        "id": "razorDirectiveAttribute",
        "description": "A Razor Directive Attribute"
      },
      {
        "id": "razorDirectiveColon",
        "description": "A colon between directive attribute parameters"
      },
      {
        "id": "razorDirective",
        "description": "A Razor directive such as 'code' or 'function'"
      },
      {
        "id": "razorComment",
        "description": "A Razor comment"
      },
      {
        "id": "markupCommentPunctuation",
        "description": "The '@' or '*' of a Razor comment."
      },
      {
        "id": "markupTagDelimiter",
        "description": "Markup delimiters like '<', '>', and '/'."
      },
      {
        "id": "markupOperator",
        "description": "Delimiter for Markup Attribute Key-Value pairs."
      },
      {
        "id": "markupElement",
        "description": "The name of a Markup element."
      },
      {
        "id": "markupAttribute",
        "description": "The name of a Markup attribute."
      },
      {
        "id": "markupComment",
        "description": "The contents of a Markup comment."
      },
      {
        "id": "markupCommentPunctuation",
        "description": "The begining or ending punctuation of a Markup comment."
      },
      {
        "id": "plainKeyword",
        "description": "Represents a keyword"
      },
      {
        "id": "controlKeyword",
        "description": "Represents a control-flow keyword"
      },
      {
        "id": "operatorOverloaded",
        "description": "Represents a custom implementation of an operator"
      },
      {
        "id": "preprocessorKeyword",
        "description": "Represents"
      },
      {
        "id": "preprocessorText",
        "description": "Represents"
      },
      {
        "id": "excludedCode",
        "description": ""
      },
      {
        "id": "punctuation",
        "description": ""
      },
      {
        "id": "stringVerbatim",
        "description": ""
      },
      {
        "id": "stringEscapeCharacter",
        "description": ""
      },
      {
        "id": "delegate",
        "description": ""
      },
      {
        "id": "module",
        "description": ""
      },
      {
        "id": "extensionMethod",
        "description": ""
      },
      {
        "id": "field",
        "description": ""
      },
      {
        "id": "local",
        "description": ""
      },
      {
        "id": "xmlDocCommentAttributeName",
        "description": ""
      },
      {
        "id": "xmlDocCommentAttributeQuotes",
        "description": ""
      },
      {
        "id": "xmlDocCommentAttributeValue",
        "description": ""
      },
      {
        "id": "xmlDocCommentCDataSection",
        "description": ""
      },
      {
        "id": "xmlDocCommentComment",
        "description": ""
      },
      {
        "id": "xmlDocCommentDelimiter",
        "description": ""
      },
      {
        "id": "xmlDocCommentEntityReference",
        "description": ""
      },
      {
        "id": "xmlDocCommentName",
        "description": ""
      },
      {
        "id": "xmlDocCommentProcessingInstruction",
        "description": ""
      },
      {
        "id": "xmlDocCommentText",
        "description": ""
      }
    ],
    "semanticTokenModifiers": [],
    "semanticTokenScopes": [
      {
        "language": "aspnetcorerazor",
        "scopes": {
          "razorTagHelperElement": [
            "entity.name.class.element.taghelper"
          ],
          "razorTagHelperAttribute": [
            "entity.name.class.attribute.taghelper"
          ],
          "razorTransition": [
            "keyword.control.razor.transition"
          ],
          "razorDirectiveAttribute": [
            "keyword.control.razor.directive.attribute",
            "keyword.control.cshtml.directive.attribute"
          ],
          "razorDirectiveColon": [
            "keyword.control.razor.directive.colon",
            "keyword.control.cshtml.directive.colon"
          ],
          "razorDirective": [
            "keyword.control.razor.directive",
            "keyword.control.cshtml.directive"
          ],
          "razorComment": [
            "comment.block.razor"
          ],
          "razorCommentTransition": [
            "meta.comment.razor",
            "keyword.control.cshtml.transition"
          ],
          "razorCommentStar": [
            "keyword.control.razor.comment.star",
            "meta.comment.razor"
          ],
          "angleBracket": [
            "punctuation.definition.tag"
          ],
          "forwardSlash": [
            "punctuation.definition.tag"
          ],
          "equals": [
            "punctuation.separator.key-value.html"
          ],
          "markupElement": [
            "entity.name.tag.html"
          ],
          "markupAttribute": [
            "entity.other.attribute-name.html"
          ],
          "markupComment": [
            "comment.block.html"
          ],
          "markupCommentPunctuation": [
            "punctuation.definition.comment.html",
            "comment.block.html"
          ]
        }
      },
      {
        "language": "csharp",
        "scopes": {
          "plainKeyword": [
            "keyword.cs"
          ],
          "controlKeyword": [
            "keyword.control.cs"
          ],
          "operatorOverloaded": [
            "entity.name.function.member.overload.cs"
          ],
          "preprocessorKeyword": [
            "keyword.preprocessor.cs"
          ],
          "preprocessorText": [
            "meta.preprocessor.string.cs"
          ],
          "excludedCode": [
            "support.other.excluded.cs"
          ],
          "punctuation": [
            "punctuation.cs"
          ],
          "stringVerbatim": [
            "string.verbatim.cs"
          ],
          "stringEscapeCharacter": [
            "constant.character.escape.cs"
          ],
          "delegate": [
            "entity.name.type.delegate.cs"
          ],
          "module": [
            "entity.name.type.module.cs"
          ],
          "extensionMethod": [
            "entity.name.function.extension.cs"
          ],
          "field": [
            "entity.name.variable.field.cs"
          ],
          "local": [
            "entity.name.variable.local.cs"
          ],
          "xmlDocCommentAttributeName": [
            "comment.documentation.attribute.name.cs"
          ],
          "xmlDocCommentAttributeQuotes": [
            "comment.documentation.attribute.quotes.cs"
          ],
          "xmlDocCommentAttributeValue": [
            "comment.documentation.attribute.value.cs"
          ],
          "xmlDocCommentCDataSection": [
            "comment.documentation.cdata.cs"
          ],
          "xmlDocCommentComment": [
            "comment.documentation.comment.cs"
          ],
          "xmlDocCommentDelimiter": [
            "comment.documentation.delimiter.cs"
          ],
          "xmlDocCommentEntityReference": [
            "comment.documentation.entityReference.cs"
          ],
          "xmlDocCommentName": [
            "comment.documentation.name.cs"
          ],
          "xmlDocCommentProcessingInstruction": [
            "comment.documentation.processingInstruction.cs"
          ],
          "xmlDocCommentText": [
            "comment.documentation.cs"
          ]
        }
      }
    ],
    "languages": [
      {
        "id": "aspnetcorerazor",
        "extensions": [
          ".cshtml",
          ".razor"
        ],
        "mimetypes": [
          "text/x-cshtml"
        ],
        "configuration": "./src/razor/language-configuration.json"
      }
    ],
    "grammars": [
      {
        "language": "aspnetcorerazor",
        "scopeName": "text.aspnetcorerazor",
        "path": "./src/razor/syntaxes/aspnetcorerazor.tmLanguage.json"
      }
    ],
    "menus": {
      "commandPalette": [
        {
          "command": "dotnet.test.runTestsInContext",
          "when": "editorLangId == csharp"
        },
        {
<<<<<<< HEAD
          "command": "csharp.listRemoteProcess",
          "when": "never"
        },
        {
          "command": "dotnet.test.runTestsInContext",
          "when": "editorLangId == csharp"
        },
        {
=======
>>>>>>> 73f4de7c
          "command": "dotnet.test.debugTestsInContext",
          "when": "editorLangId == csharp"
        }
      ],
      "editor/title": [
        {
          "command": "extension.showRazorCSharpWindow",
          "when": "resourceLangId == aspnetcorerazor"
        },
        {
          "command": "extension.showRazorHtmlWindow",
          "when": "resourceLangId == aspnetcorerazor"
        },
        {
          "command": "razor.reportIssue",
          "when": "resourceLangId == aspnetcorerazor"
        }
      ],
      "editor/context": [
        {
          "command": "dotnet.test.runTestsInContext",
          "when": "editorLangId == csharp",
          "group": "2_dotnet@1"
        },
        {
          "command": "dotnet.test.debugTestsInContext",
          "when": "editorLangId == csharp",
          "group": "2_dotnet@2"
        }
      ]
    }
  }
}<|MERGE_RESOLUTION|>--- conflicted
+++ resolved
@@ -3618,17 +3618,10 @@
           "when": "editorLangId == csharp"
         },
         {
-<<<<<<< HEAD
           "command": "csharp.listRemoteProcess",
           "when": "never"
         },
         {
-          "command": "dotnet.test.runTestsInContext",
-          "when": "editorLangId == csharp"
-        },
-        {
-=======
->>>>>>> 73f4de7c
           "command": "dotnet.test.debugTestsInContext",
           "when": "editorLangId == csharp"
         }
