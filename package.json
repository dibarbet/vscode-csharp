--- conflicted
+++ resolved
@@ -37,11 +37,7 @@
     }
   },
   "defaults": {
-<<<<<<< HEAD
     "roslyn": "4.8.0-2.23428.2",
-=======
-    "roslyn": "4.8.0-2.23426.1",
->>>>>>> 677fa52f
     "omniSharp": "1.39.7",
     "razor": "7.0.0-preview.23423.3",
     "razorOmnisharp": "7.0.0-preview.23363.1"
